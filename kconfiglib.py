# This is Kconfiglib, a Python library for scripting, debugging, and extracting
# information from Kconfig-based configuration systems. To view the
# documentation, run
#
#  $ pydoc kconfiglib
#
# or, if you prefer HTML,
#
#  $ pydoc -w kconfiglib
#
# The examples/ subdirectory contains examples, to be run with e.g.
#
#  $ make scriptconfig SCRIPT=Kconfiglib/examples/print_tree.py
#
# Look in testsuite.py for the test suite.

"""
Kconfiglib is a Python library for scripting and extracting information from
Kconfig-based configuration systems. Features include the following:

 - Symbol values and properties can be looked up and values assigned
   programmatically.
 - .config files can be read and written.
 - Expressions can be evaluated in the context of a Kconfig configuration.
 - Relations between symbols can be quickly determined, such as finding all
   symbols that reference a particular symbol.
 - Highly compatible with the scripts/kconfig/*conf utilities. The test suite
   automatically compares outputs between Kconfiglib and the C implementation
   for a large number of cases.

For the Linux kernel, scripts are run using

 $ make scriptconfig SCRIPT=<path to script> [SCRIPT_ARG=<arg>]

Running scripts via the 'scriptconfig' target ensures that required environment
variables (SRCARCH, ARCH, srctree, KERNELVERSION, etc.) are set up correctly.
Alternative architectures can be specified like for other 'make *config'
targets:

 $ make scriptconfig ARCH=mips SCRIPT=<path to script> [SCRIPT_ARG=<arg>]

The script will receive the name of the Kconfig file to load in sys.argv[1].
(As of Linux 3.7.0-rc8 this is always "Kconfig" from the kernel top-level
directory.) If an argument is provided with SCRIPT_ARG, it will appear in
sys.argv[2].

To get an interactive Python prompt with Kconfiglib preloaded and a Config
object 'c' created, use

 $ make iscriptconfig [ARCH=<architecture>]

Kconfiglib requires Python 2. For (i)scriptconfig the command to run the Python
interpreter can be passed in the environment variable PYTHONCMD (defaults to
'python'; PyPy works too and is a bit faster).

Look in the examples/ subdirectory for examples, which can be run with e.g.

 $ make scriptconfig SCRIPT=Kconfiglib/examples/print_tree.py

or

 $ make scriptconfig SCRIPT=Kconfiglib/examples/help_grep.py SCRIPT_ARG="kernel"

Look in testsuite.py for the test suite.

Credits: Written by Ulf "Ulfalizer" Magnusson

Send bug reports, suggestions and other feedback to kconfiglib@gmail.com .
Don't wrestle with internal APIs. Tell me what you need and I might add it in a
safe way as a client API instead."""

# If you have Psyco installed (32-bit installations, Python <= 2.6 only),
# setting this to True (right here, not at runtime) might give a nice speedup.
# (22% faster for parsing arch/x86/Kconfig and 58% faster for evaluating all
# symbols in it without a .config on my Core Duo.)
use_psyco = False

import os
import re
import string
import sys

class Config():

    """Represents a Kconfig configuration, e.g. for i386 or ARM. This is the
    set of symbols and other items appearing in the configuration together with
    their values. Creating any number of Config objects -- including for
    different architectures -- is safe; Kconfiglib has no global state."""

    #
    # Public interface
    #

    def __init__(self,
                 filename = "Kconfig",
                 base_dir = "$srctree",
                 print_warnings = True,
                 print_undef_assign = False):
        """Creates a new Config object, representing a Kconfig configuration.
        Raises Kconfig_Syntax_Error on syntax errors.

        filename (default: "Kconfig") -- The base Kconfig file of the
                 configuration. For the Linux kernel, this should usually be be
                 "Kconfig" from the top-level directory, as environment
                 variables will make sure the right Kconfig is included from
                 there (usually arch/<architecture>/Kconfig). If you are using
                 kconfiglib via 'make scriptconfig' the filename of the
                 correct Kconfig will be in sys.argv[1].

        base_dir (default: "$srctree") -- The base directory relative to which
                'source' statements within Kconfig files will work. For the
                Linux kernel this should be the top-level directory of the
                kernel tree. $-references to environment variables will be
                expanded.

                The environment variable 'srctree' is set by the Linux makefiles
                to the top-level kernel directory. A default of "." would not
                work if an alternative build directory is used.

        print_warnings (default: True) -- Set to True if warnings related to
                       this configuration should be printed to stderr. This can
                       be changed later with Config.set_print_warnings(). It is
                       provided as a constructor argument since warnings might
                       be generated during parsing.

        print_undef_assign (default: False) -- Set to True if informational
                           messages related to assignments to undefined symbols
                           should be printed to stderr for this configuration.
                           Can be changed later with
                           Config.set_print_undef_assign()."""

        # The set of all symbols, indexed by name (a string)
        self.syms = {}

        # The set of all defined symbols in the configuration in the order they
        # appear in the Kconfig files. This excludes the special symbols n, m,
        # and y as well as symbols that are referenced but never defined.
        self.kconfig_syms = []

        # The set of all named choices (yes, choices can have names), indexed
        # by name (a string)
        self.named_choices = {}

        def register_special_symbol(type, name, value):
            sym = Symbol()
            sym.is_special_ = True
            sym.is_defined_ = True
            sym.config = self
            sym.name = name
            sym.type = type
            sym.cached_value = value
            self.syms[name] = sym
            return sym

        # The special symbols n, m and y, used as shorthand for "n", "m" and
        # "y"
        self.n = register_special_symbol(TRISTATE, "n", "n")
        self.m = register_special_symbol(TRISTATE, "m", "m")
        self.y = register_special_symbol(TRISTATE, "y", "y")

        # DEFCONFIG_LIST uses this
        register_special_symbol(STRING, "UNAME_RELEASE", os.uname()[2])

        # The symbol with "option defconfig_list" set, containing a list of
        # default .config files
        self.defconfig_sym = None

        # See Symbol.get_(src)arch()
        self.arch    = os.environ.get("ARCH")
        self.srcarch = os.environ.get("SRCARCH")

        # See Symbol.get_srcarch()
        self.srcarch = os.environ.get("SRCARCH")

        # See Config.__init__(). We need this for get_defconfig_filename().
        self.srctree = os.environ.get("srctree")
        if self.srctree is None:
            self.srctree = "."

        self.filename = filename
        self.base_dir = _strip_trailing_slash(os.path.expandvars(base_dir))

        # The 'mainmenu' text
        self.mainmenu_text = None

        # The filename of the most recently loaded .config file
        self.config_filename = None

        # The textual header of the most recently loaded .config, uncommented
        self.config_header = None

        self.print_warnings = print_warnings
        self.print_undef_assign = print_undef_assign

        # Lists containing all choices, menus and comments in the configuration

        self.choices = []
        self.menus = []
        self.comments = []

        # For parsing routines that stop when finding a line belonging to a
        # different construct, these holds that line and the tokenized version
        # of that line. The purpose is to avoid having to re-tokenize the line,
        # which is inefficient and causes problems when recording references to
        # symbols.
        self.end_line = None
        self.end_line_tokens = None

        # See the comment in _parse_expr().
        self.parse_expr_cur_sym_or_choice = None
        self.parse_expr_line = None
        self.parse_expr_filename = None
        self.parse_expr_linenr = None
        self.parse_expr_transform_m = None

        # Parse the Kconfig files
        self.top_block = self._parse_file(filename, None, None, None)

        # Build Symbol.dep for all symbols
        self._build_dep()

    def load_config(self, filename, replace = True):
        """Loads symbol values from a file in the familiar .config format.
           Equivalent to calling Symbol.set_user_value() to set each of the
           values.

           filename -- The .config file to load. $-references to environment
                       variables will be expanded. For scripts to work even
                       when an alternative build directory is used with the
                       Linux kernel, you need to refer to the top-level kernel
                       directory with "$srctree".

           replace (default: True) -- True if the configuration should replace
                   the old configuration; False if it should add to it."""

        def warn_override(filename, linenr, name, old_user_val, new_user_val):
            self._warn("overriding the value of {0}. "
                       'Old value: "{1}", new value: "{2}".'
                        .format(name, old_user_val, new_user_val),
                       filename,
                       linenr)

        filename = os.path.expandvars(filename)

        # Put this first so that a missing file doesn't screw up our state
        line_feeder = _FileFeed(_get_lines(filename), filename)

        self.config_filename = filename

        # Invalidate everything. This is usually faster than finding the
        # minimal set of symbols that needs to be invalidated, as nearly all
        # symbols will tend to be affected anyway.
        if replace:
            self.unset_user_values()
        else:
            self._invalidate_all()

        # Read header

        self.config_header = None

        def is_header_line(line):
            return line.startswith("#") and \
                   not unset_re.match(line)

        first_line = line_feeder.get_next()

        if first_line is None:
            return

        if not is_header_line(first_line):
            line_feeder.go_back()
        else:
            self.config_header = first_line[1:]

            # Read remaining header lines
            while 1:
                line = line_feeder.get_next()

                if line is None:
                    break

                if not is_header_line(line):
                    line_feeder.go_back()
                    break

                self.config_header += line[1:]

            # Remove trailing newline
            if self.config_header.endswith("\n"):
                self.config_header = self.config_header[:-1]

        # Read assignments

        filename = line_feeder.get_filename()

        while 1:
            line = line_feeder.get_next()
            if line is None:
                return

            linenr = line_feeder.get_linenr()

            line = line.strip()

            set_re_match = set_re.match(line)
            if set_re_match:
                name, val = set_re_match.groups()
                # The unescaping producedure below should be safe since " can
                # only appear as \" inside the string
                val = _strip_quotes(val, line, filename, linenr)\
                      .replace('\\"', '"').replace("\\\\", "\\")
                if name in self.syms:
                    sym = self.syms[name]

                    old_user_val = sym.user_val
                    if old_user_val is not None:
                        warn_override(filename, linenr, name, old_user_val, val)

                    if sym.is_choice_symbol_:
                        user_mode = sym.parent.user_mode
                        if user_mode is not None and user_mode != val:
                            self._warn("assignment to {0} changes mode of containing "
                                       'choice from "{1}" to "{2}".'
                                       .format(name, val, user_mode),
                                       filename,
                                       linenr)

                    sym._set_user_value_no_invalidate(val, True)

                else:
                    self._undef_assign('attempt to assign the value "{0}" to the '
                                       "undefined symbol {1}."
                                       .format(val, name),
                                       filename,
                                       linenr)

            else:
                unset_re_match = unset_re.match(line)
                if unset_re_match:
                    name = unset_re_match.group(1)
                    if name in self.syms:
                        sym = self.syms[name]

                        old_user_val = sym.user_val
                        if old_user_val is not None:
                            warn_override(filename, linenr, name, old_user_val, "n")

                        sym._set_user_value_no_invalidate("n", True)

    def write_config(self, filename, header = None):
        """Writes out symbol values in the familiar .config format.

           filename -- The filename under which to save the configuration.

           header (default: None) -- A textual header that will appear at the
                  beginning of the file, with each line commented out
                  automatically. None means no header."""

        # already_written is set when _make_conf() is called on a symbol, so
        # that symbols defined in multiple locations only get one entry in the
        # .config. We need to reset it prior to writing out a new .config.
        for sym in self.syms.itervalues():
            sym.already_written = False

        with open(filename, "w") as f:
            # Write header
            if header is not None:
                f.write(_comment(header))
                f.write("\n")

            # Write configuration.
            # (You'd think passing a list around to all the nodes and appending
            # to it to avoid copying would be faster, but it's actually a lot
            # slower with PyPy, and about as fast with Python. Passing the file
            # around is slower too.)
            f.write("\n".join(self.top_block._make_conf()))
            f.write("\n")

    def get_kconfig_filename(self):
        """Returns the name of the (base) kconfig file this configuration was
        loaded from."""
        return self.filename

    def get_arch(self):
        """Returns the value the environment variable ARCH had at the time the
        Config instance was created, or None if ARCH was not set. For the
        kernel, this corresponds to the architecture being built for, with
        values such as "i386" or "mips"."""
        return self.arch

    def get_srcarch(self):
<<<<<<< HEAD
        """Mostly Linux specific. Returns the value the environment variable
        SRCARCH had at the time the Config instance was created, or None if
        SRCARCH was not defined. SRCARCH depends on ARCH, like
        ARCH=i386 or x86_64 -> SRCARCH=x86"""
        return self.srcarch

=======
        """Returns the value the environment variable SRCARCH had at the time
        the Config instance was created, or None if SRCARCH was not set. For
        the kernel, this corresponds to the arch/ subdirectory containing
        architecture-specific source code."""
        return self.srcarch

    def get_srctree(self):
        """Returns the value the environment variable srctree had at the time
        the Config instance was created, or None if srctree was not defined.
        This variable points to the source directory and is used when building
        in a separate directory."""
        return self.srctree

    def get_config_filename(self):
        """Returns the name of the most recently loaded configuration file, or
        None if no configuration has been loaded."""
        return self.config_filename

>>>>>>> 417d62d1
    def get_mainmenu_text(self):
        """Returns the text of the 'mainmenu' statement (with $-references to
        symbols replaced by symbol values), or None if the configuration has no
        'mainmenu' statement."""
        return None if self.mainmenu_text is None else \
          self._expand_sym_refs(self.mainmenu_text)

    def get_defconfig_filename(self):
        """Returns the name of the defconfig file, which is the first existing
        file in the list given in a symbol having 'option defconfig_list' set.
        $-references to symbols will be expanded ("$FOO bar" -> "foo bar" if
        FOO has the value "foo"). Returns None in case of no defconfig file.
        Setting 'option defconfig_list' on multiple symbols currently results
        in undefined behavior.

        If the environment variable 'srctree' was set when the Config was
        created, get_defconfig_filename() will first look relative to that
        directory before looking in the current directory; see
        Config.__init__()."""

        if self.defconfig_sym is None:
            return None

        for (filename, cond_expr) in self.defconfig_sym.def_exprs:
            if self._eval_expr(cond_expr) == "y":
                filename = self._expand_sym_refs(filename)

                # We first look in $srctree. os.path.join() won't work here as
                # an absolute path in filename would override $srctree.
                srctree_filename = os.path.normpath(self.srctree + "/" + filename)
                if os.path.exists(srctree_filename):
                    return srctree_filename

                if os.path.exists(filename):
                    return filename

        return None

    def get_symbol(self, name):
        """Returns the symbol with name 'name', or None if no such symbol
        appears in the configuration. An alternative shorthand is conf[name],
        where conf is a Config instance, though that will instead raise
        KeyError if the symbol does not exist."""
        return self.syms.get(name)

    def get_top_level_items(self):
        """Returns a list containing the items (symbols, menus, choice
        statements and comments) at the top level of the configuration -- that
        is, all items that do not appear within a menu or choice. The items
        appear in the same order as within the configuration."""
        return self.top_block.get_items()

    def get_symbols(self, all_symbols = True):
        """Returns a list of symbols from the configuration. An alternative for
        iterating over all defined symbols (in the order of definition) is

        for sym in config:
            ...

        which relies on Config implementing __iter__() and is equivalent to

        for sym in config.get_symbols(False):
            ...

        all_symbols (default: True) -- If True, all symbols - including special
                    and undefined symbols - will be included in the result, in
                    an undefined order. If False, only symbols actually defined
                    and not merely referred to in the configuration will be
                    included in the result, and will appear in the order that
                    they are defined within the Kconfig configuration files."""
        return self.syms.values() if all_symbols else self.kconfig_syms

    def get_choices(self):
        """Returns a list containing all choice statements in the
        configuration, in the order they appear in the Kconfig files."""
        return self.choices

    def get_menus(self):
        """Returns a list containing all menus in the configuration, in the
        order they appear in the Kconfig files."""
        return self.menus

    def get_comments(self):
        """Returns a list containing all comments in the configuration, in the
        order they appear in the Kconfig files."""
        return self.comments

    def eval(self, s):
        """Returns the value of the expression 's' -- where 's' is represented
        as a string -- in the context of the configuration. Raises
        Kconfig_Syntax_Error if syntax errors are detected in 's'.

        For example, if FOO and BAR are tristate symbols at least one of which
        has the value "y", then config.eval("y && (FOO || BAR)") => "y"

        This functions always yields a tristate value. To get the value of
        non-bool, non-tristate symbols, use Symbol.get_value().

        The result of this function is consistent with how evaluation works for
        conditional expressions in the configuration as well as in the C
        implementation. "m" and m are rewritten as '"m" && MODULES' and 'm &&
        MODULES', respectively, and a result of "m" will get promoted to "y" if
        we're running without modules."""
        return self._eval_expr(self._parse_expr(self._tokenize(s, True), # Feed
                                                None, # Current symbol or choice
                                                s))   # line

    def get_config_header(self):
        """Returns the (uncommented) textual header of the .config file most
        recently loaded with load_config(). Returns None if no .config file has
        been loaded or if the most recently loaded .config file has no header.
        The header comprises all lines up to but not including the first line
        that either

        1. Does not start with "#"
        2. Has the form "# CONFIG_FOO is not set."
        """
        return self.config_header

    def get_base_dir(self):
        """Returns the base directory relative to which 'source' statements
        will work, passed as an argument to Config.__init__()."""
        return self.base_dir

    def set_print_warnings(self, print_warnings):
        """Determines whether warnings related to this configuration (for
        things like attempting to assign illegal values to symbols with
        Symbol.set_user_value()) should be printed to stderr.

        print_warnings -- True if warnings should be
                          printed, otherwise False."""
        self.print_warnings = print_warnings

    def set_print_undef_assign(self, print_undef_assign):
        """Determines whether informational messages related to assignments to
        undefined symbols should be printed to stderr for this configuration.

        print_undef_assign -- If True, such messages will be printed."""
        self.print_undef_assign = print_undef_assign

    def __getitem__(self, key):
        """Returns the symbol with name 'name'. Raises KeyError if the symbol
        does not appear in the configuration."""
        return self.syms[key]

    def __iter__(self):
        """Convenience function for iterating over the set of all defined
        symbols in the configuration, used like

        for sym in conf:
            ...

        The iteration happens in the order of definition within the Kconfig
        configuration files. Symbols only referred to but not defined will not
        be included, nor will the special symbols n, m, and y. If you want to
        include such symbols as well, see config.get_symbols()."""
        return iter(self.kconfig_syms)

    def unset_user_values(self):
        """Resets the values of all symbols, as if Config.load_config() or
        Symbol.set_user_value() had never been called."""
        for sym in self.syms.itervalues():
            sym._unset_user_value_no_recursive_invalidate()

    def __str__(self):
        """Returns a string containing various information about the Config."""
        return _sep_lines("Configuration",
                          "File                                   : " + self.filename,
                          "Base directory                         : " + self.base_dir,
                          "Value of $ARCH at creation time        : " +
                            ("(not set)" if self.arch is None else self.arch),
                          "Value of $SRCARCH at creation time     : " +
                            ("(not set)" if self.srcarch is None else self.srcarch),
                          "Source tree (derived from $srctree;",
                          "defaults to '.' if $srctree isn't set) : " + self.srctree,
                          "Most recently loaded .config           : " +
                            ("(no .config loaded)" if self.config_filename is None else
                             self.config_filename),
                          "Print warnings                         : " +
                            bool_str[self.print_warnings],
                          "Print assignments to undefined symbols : " +
                            bool_str[self.print_undef_assign])


    #
    # Private methods
    #

    def _invalidate_all(self):
        for sym in self.syms.itervalues():
            sym._invalidate()

    def _tokenize(self,
                  s,
                  for_eval = False,
                  filename = None,
                  linenr = None):
        """Returns a _Feed instance containing tokens derived from the string
        's'. Registers any new symbols encountered (via _sym_lookup()).

        (I experimented with a pure regular expression implementation, but it
        came out slower, less readable, and wouldn't have been as flexible.)

        for_eval -- True when parsing an expression for a call to
                    Config.eval(), in which case we should not treat the first
                    token specially nor register new symbols."""
        s = s.lstrip()
        if s == "" or s[0] == "#":
            return _Feed([])

        if for_eval:
            i = 0 # The current index in the string being tokenized
            previous = None # The previous token seen
            tokens = []
        else:
            # The initial word on a line is parsed specially. Let
            # command_chars = [A-Za-z0-9_]. Then
            #  - leading non-command_chars characters on the line are ignored, and
            #  - the first token consists the following one or more command_chars
            #    characters.
            # This is why things like "----help--" are accepted.

            initial_token_match = initial_token_re.match(s)
            if initial_token_match is None:
                return _Feed([])
            # The current index in the string being tokenized
            i = initial_token_match.end()

            keyword = keywords.get(initial_token_match.group(1))
            if keyword is None:
                # We expect a keyword as the first token
                _tokenization_error(s, len(s), filename, linenr)
            if keyword == T_HELP:
                # Avoid junk after "help", e.g. "---", being registered as a
                # symbol
                return _Feed([T_HELP])
            tokens = [keyword]
            previous = keyword

        # _tokenize() is a hotspot during parsing, and this speeds things up a
        # bit
        strlen = len(s)
        append = tokens.append

        # Main tokenization loop. (Handles tokens past the first one.)
        while i < strlen:
            # Test for an identifier/keyword preceded by whitespace first; this
            # is the most common case.
            id_keyword_match = id_keyword_re.match(s, i)
            if id_keyword_match:
                # We have an identifier or keyword. The above also stripped any
                # whitespace for us.
                name = id_keyword_match.group(1)
                # Jump past it
                i = id_keyword_match.end()

                # Keyword?
                keyword = keywords.get(name)
                if keyword is not None:
                    append(keyword)
                # What would ordinarily be considered a name is treated as a
                # string after certain tokens.
                elif previous in string_lex:
                    append(name)
                else:
                    # We're dealing with a symbol. _sym_lookup() will take care
                    # of allocating a new Symbol instance if it's the first
                    # time we see it.
                    sym = self._sym_lookup(name, not for_eval)

                    if previous == T_CONFIG or previous == T_MENUCONFIG:
                        # If the previous token is T_(MENU)CONFIG
                        # ("(menu)config"), we're tokenizing the first line of
                        # a symbol definition, and should remember this as a
                        # location where the symbol is defined.
                        sym.def_locations.append((filename, linenr))
                    else:
                        # Otherwise, it's a reference to the symbol
                        sym.ref_locations.append((filename, linenr))

                    append(sym)

            else:
                # This restrips whitespace that could have been stripped in the
                # regex above, but it's worth it since identifiers/keywords are
                # more common
                s = s[i:].lstrip()
                if s == "":
                    break
                strlen = len(s)
                i = 0
                c = s[0]

                # String literal (constant symbol)
                if c == '"' or c == "'":
                    i += 1

                    if "\\" in s:
                        # Slow path: This could probably be sped up, but it's a
                        # very unusual case anyway.
                        quote = c
                        value = ""
                        while 1:
                            if i >= strlen:
                                _tokenization_error(s, strlen, filename,
                                                    linenr)
                            c = s[i]
                            if c == quote:
                                break
                            if c == "\\":
                                if i + 1 >= strlen:
                                    _tokenization_error(s, strlen, filename,
                                                        linenr)
                                value += s[i + 1]
                                i += 2
                            else:
                                value += c
                                i += 1
                        i += 1
                        append(value)
                    else:
                        # Fast path: If the string contains no backslashes (almost
                        # always) we can simply look for the matching quote.
                        end = s.find(c, i)
                        if end == -1:
                            _tokenization_error(s, strlen, filename, linenr)
                        append(s[i:end])
                        i = end + 1

                elif c == "&":
                    if i + 1 >= strlen:
                        # Invalid characters are ignored
                        continue
                    if s[i + 1] != "&":
                        # Invalid characters are ignored
                        i += 1
                        continue
                    append(T_AND)
                    i += 2

                elif c == "|":
                    if i + 1 >= strlen:
                        # Invalid characters are ignored
                        continue
                    if s[i + 1] != "|":
                        # Invalid characters are ignored
                        i += 1
                        continue
                    append(T_OR)
                    i += 2

                elif c == "!":
                    if i + 1 >= strlen:
                        _tokenization_error(s, strlen, filename, linenr)
                    if s[i + 1] == "=":
                        append(T_UNEQUAL)
                        i += 2
                    else:
                        append(T_NOT)
                        i += 1

                elif c == "=":
                    append(T_EQUAL)
                    i += 1

                elif c == "(":
                    append(T_OPEN_PAREN)
                    i += 1

                elif c == ")":
                    append(T_CLOSE_PAREN)
                    i += 1

                elif c == "#":
                    break

                else:
                    # Invalid characters are ignored
                    i += 1
                    continue

            previous = tokens[-1]

        return _Feed(tokens)

    #
    # Parsing
    #

    # Expression grammar:
    #
    # <expr> -> <symbol>
    #           <symbol> '=' <symbol>
    #           <symbol> '!=' <symbol>
    #           '(' <expr> ')'
    #           '!' <expr>
    #           <expr> '&&' <expr>
    #           <expr> '||' <expr>

    def _parse_expr(self,
                    feed,
                    cur_sym_or_choice,
                    line,
                    filename = None,
                    linenr = None,
                    transform_m = True):
        """Parse an expression from the tokens in 'feed' using a simple
        top-down approach. The result has the form (<operator>, <list
        containing parsed operands>).

        feed -- _Feed instance containing the tokens for the expression.

        cur_sym_or_choice -- The symbol or choice currently being parsed, or
                             None if we're not parsing a symbol or choice.
                             Used for recording references to symbols.

        line -- The line containing the expression being parsed.

        filename (default: None) -- The file containing the expression.

        linenr (default: None) -- The line number containing the expression.

        transform_m (default: False) -- Determines if 'm' should be rewritten to
                                        'm && MODULES' -- see
                                        parse_val_and_cond()."""

        # Use instance variables to avoid having to pass these as arguments
        # through the top-down parser in _parse_expr_2(), which is tedious and
        # obfuscates the code. A profiler run shows no noticeable performance
        # difference.
        self.parse_expr_cur_sym_or_choice = cur_sym_or_choice
        self.parse_expr_line = line
        self.parse_expr_filename = filename
        self.parse_expr_linenr = linenr
        self.parse_expr_transform_m = transform_m

        return self._parse_expr_2(feed)

    def _parse_expr_2(self, feed):
        or_terms = [self._parse_or_term(feed)]
        # Keep parsing additional terms while the lookahead is '||'
        while feed.check(T_OR):
            or_terms.append(self._parse_or_term(feed))

        return or_terms[0] if len(or_terms) == 1 else (OR, or_terms)

    def _parse_or_term(self, feed):
        and_terms = [self._parse_factor(feed)]
        # Keep parsing additional terms while the lookahead is '&&'
        while feed.check(T_AND):
            and_terms.append(self._parse_factor(feed))

        return and_terms[0] if len(and_terms) == 1 else (AND, and_terms)

    def _parse_factor(self, feed):
        if feed.check(T_OPEN_PAREN):
            expr_parse = self._parse_expr_2(feed)

            if not feed.check(T_CLOSE_PAREN):
                _parse_error(self.parse_expr_line,
                             "missing end parenthesis.",
                             self.parse_expr_filename,
                             self.parse_expr_linenr)

            return expr_parse

        if feed.check(T_NOT):
            return (NOT, self._parse_factor(feed))

        sym_or_string = feed.get_next()

        if not isinstance(sym_or_string, (Symbol, str)):
            _parse_error(self.parse_expr_line,
                         "malformed expression.",
                         self.parse_expr_filename,
                         self.parse_expr_linenr)

        if self.parse_expr_cur_sym_or_choice is not None and \
           isinstance(sym_or_string, Symbol):
            self.parse_expr_cur_sym_or_choice.referenced_syms.add(sym_or_string)

        next_token = feed.peek_next()

        # For conditional expressions ('depends on <expr>', '... if <expr>',
        # etc.), "m" and m are rewritten to "m" && MODULES.
        if next_token != T_EQUAL and next_token != T_UNEQUAL:
            if self.parse_expr_transform_m and (sym_or_string is self.m or
                                                sym_or_string == "m"):
                return (AND, ["m", self._sym_lookup("MODULES")])
            return sym_or_string

        relation = EQUAL if (feed.get_next() == T_EQUAL) else UNEQUAL
        sym_or_string_2 = feed.get_next()

        if self.parse_expr_cur_sym_or_choice is not None and \
           isinstance(sym_or_string_2, Symbol):
            self.parse_expr_cur_sym_or_choice.referenced_syms.add(sym_or_string_2)

        if sym_or_string is self.m:
            sym_or_string = "m"

        if sym_or_string_2 is self.m:
            sym_or_string_2 = "m"

        return (relation, sym_or_string, sym_or_string_2)

    def _parse_file(self, filename, parent, deps, visible_if_deps, res = None):
        """Parse the Kconfig file 'filename'. The result is a _Block with all
        items from the file. See _parse_block() for the meaning of the
        parameters."""
        line_feeder = _FileFeed(_get_lines(filename), filename)
        return self._parse_block(line_feeder, None, parent, deps, visible_if_deps, res)

    def _parse_block(self, line_feeder, end_marker, parent, deps,
                     visible_if_deps = None, res = None):
        """Parses a block, which is the contents of either a file or an if,
        menu, or choice statement. The result is a _Block with the items from
        the block.

        end_marker -- The token that ends the block, e.g. T_ENDIF ("endif") for
                      if's. None for files.

        parent -- The enclosing menu, choice or if, or None if we're at the top
                  level.

        deps -- Dependencies from enclosing menus, choices and if's.

        visible_if_deps (default: None) -- 'visible if' dependencies from
                        enclosing menus.

        res (default: None) -- The _Block to add items to. If None, a new
                               _Block is created to hold the items."""

        block = _Block() if res is None else res

        filename = line_feeder.get_filename()

        while 1:

            # Do we already have a tokenized line that we determined wasn't
            # part of whatever we were parsing earlier? See comment in
            # Config.__init__().
            if self.end_line is not None:
                assert self.end_line_tokens is not None
                tokens = self.end_line_tokens
                tokens.go_to_start()

                line = self.end_line
                linenr = line_feeder.get_linenr()

                self.end_line = None
                self.end_line_tokens = None

            else:
                line = line_feeder.get_next()
                if line is None:
                    if end_marker is not None:
                        raise Kconfig_Syntax_Error, (
                                "Unexpected end of file {0}."
                                .format(line_feeder.get_filename()))
                    return block

                linenr = line_feeder.get_linenr()

                tokens = self._tokenize(line, False, filename, linenr)

            if tokens.is_empty():
                continue

            t0 = tokens.get_next()

            # Have we reached the end of the block?
            if t0 == end_marker:
                return block

            if t0 == T_CONFIG or t0 == T_MENUCONFIG:
                # The tokenizer will automatically allocate a new Symbol object
                # for any new names it encounters, so we don't need to worry
                # about that here.
                sym = tokens.get_next()

                # Symbols defined in multiple places get the parent of their
                # first definition. However, for symbols whose parents are choice
                # statements, the choice statement takes precedence.
                if not sym.is_defined_ or isinstance(parent, Choice):
                    sym.parent = parent

                sym.is_defined_ = True

                self.kconfig_syms.append(sym)
                block.add_item(sym)

                self._parse_properties(line_feeder, sym, deps, visible_if_deps)

            elif t0 == T_MENU:
                menu = Menu()
                self.menus.append(menu)
                menu.config = self
                menu.parent = parent
                menu.title = tokens.get_next()

                menu.filename = filename
                menu.linenr = linenr

                # Parse properties and contents
                self._parse_properties(line_feeder, menu, deps, visible_if_deps)
                menu.block = self._parse_block(line_feeder,
                                               T_ENDMENU,
                                               menu,
                                               menu.dep_expr,
                                               _make_and(visible_if_deps,
                                                         menu.visible_if_expr))

                block.add_item(menu)

            elif t0 == T_IF:
                # If statements are treated as syntactic sugar for adding
                # dependencies to enclosed items and do not have an explicit
                # object representation.

                dep_expr = self._parse_expr(tokens, None, line, filename, linenr)
                self._parse_block(line_feeder,
                                  T_ENDIF,
                                  parent,
                                  _make_and(dep_expr, deps),
                                  visible_if_deps,
                                  block) # Add items to the same block

            elif t0 == T_CHOICE:
                # We support named choices
                already_defined = False
                name = None
                if len(tokens) > 1 and isinstance(tokens[1], str):
                    name = tokens[1]
                    already_defined = name in self.named_choices

                if already_defined:
                    choice = self.named_choices[name]
                else:
                    choice = Choice()
                    self.choices.append(choice)
                    if name is not None:
                        choice.name = name
                        self.named_choices[name] = choice

                choice.config = self
                choice.parent = parent

                choice.def_locations.append((filename, linenr))

                # Parse properties and contents
                self._parse_properties(line_feeder, choice, deps, visible_if_deps)
                choice.block = self._parse_block(line_feeder,
                                                 T_ENDCHOICE,
                                                 choice,
                                                 None,
                                                 visible_if_deps)

                choice._determine_actual_symbols()

                # If no type is set for the choice, its type is that of the first
                # choice item
                if choice.type == UNKNOWN:
                    for item in choice.get_symbols():
                        if item.type != UNKNOWN:
                            choice.type = item.type
                            break

                # Each choice item of UNKNOWN type gets the type of the choice
                for item in choice.get_symbols():
                    if item.type == UNKNOWN:
                        item.type = choice.type

                # For named choices defined in multiple locations, only record
                # at the first definition
                if not already_defined:
                    block.add_item(choice)

            elif t0 == T_COMMENT:
                comment = Comment()
                comment.config = self
                comment.parent = parent

                comment.filename = filename
                comment.linenr = linenr

                comment.text = tokens.get_next()
                self._parse_properties(line_feeder, comment, deps, visible_if_deps)

                block.add_item(comment)
                self.comments.append(comment)

            elif t0 == T_SOURCE:
                kconfig_file = tokens.get_next()
                exp_kconfig_file = self._expand_sym_refs(kconfig_file)
                f = os.path.join(self.base_dir, exp_kconfig_file)

                if not os.path.exists(f):
                    raise IOError, ('{0}:{1}: sourced file "{2}" (expands to\n'
                                    '"{3}") not found. Perhaps base_dir\n'
                                    '(argument to Config.__init__(), currently\n'
                                    '"{4}") is set to the wrong value.'
                                    .format(filename,
                                            linenr,
                                            kconfig_file,
                                            exp_kconfig_file,
                                            self.base_dir))

                # Add items to the same block
                self._parse_file(f, parent, deps, visible_if_deps, block)

            elif t0 == T_MAINMENU:
                text = tokens.get_next()

                if self.mainmenu_text is not None:
                    self._warn("overriding 'mainmenu' text. "
                               'Old value: "{0}", new value: "{1}".'
                                .format(self.mainmenu_text, text),
                               filename,
                               linenr)

                self.mainmenu_text = text

            else:
                _parse_error(line, "unrecognized construct.", filename, linenr)

    def _parse_properties(self, line_feeder, stmt, deps, visible_if_deps):
        """Parsing of properties for symbols, menus, choices, and comments."""

        def parse_val_and_cond(tokens, line, filename, linenr):
            """Parses '<expr1> if <expr2>' constructs, where the 'if' part is
            optional. Returns a tuple containing the parsed expressions, with
            None as the second element if the 'if' part is missing."""
            val = self._parse_expr(tokens, stmt, line, filename, linenr, False)

            if tokens.check(T_IF):
                return (val, self._parse_expr(tokens, stmt, line, filename, linenr))

            return (val, None)

        # In case the symbol is defined in multiple locations, we need to
        # remember what prompts, defaults, and selects are new for this
        # definition, as "depends on" should only apply to the local
        # definition.
        new_prompt = None
        new_def_exprs = []
        new_selects = []

        # Dependencies from 'depends on' statements
        depends_on_expr = None

        while 1:
            line = line_feeder.get_next()
            if line is None:
                break

            filename = line_feeder.get_filename()
            linenr = line_feeder.get_linenr()

            tokens = self._tokenize(line, False, filename, linenr)

            if tokens.is_empty():
                continue

            t0 = tokens.get_next()

            if t0 == T_HELP:
                # Find first non-empty line and get its indentation

                line_feeder.remove_while(str.isspace)
                line = line_feeder.get_next()

                if line is None:
                    stmt.help = ""
                    break

                indent = _indentation(line)

                # If the first non-empty lines has zero indent, there is no
                # help text
                if indent == 0:
                    stmt.help = ""
                    line_feeder.go_back()
                    break

                help_lines = [_deindent(line, indent)]

                # The help text goes on till the first non-empty line with less
                # indent
                while 1:
                    line = line_feeder.get_next()
                    if (line is None) or \
                       (not line.isspace() and _indentation(line) < indent):
                        stmt.help = "".join(help_lines)
                        break

                    help_lines.append(_deindent(line, indent))

                if line is None:
                    break

                line_feeder.go_back()

            elif t0 == T_PROMPT:
                # 'prompt' properties override each other within a single
                # definition of a symbol, but additional prompts can be added
                # by defining the symbol multiple times; hence 'new_prompt'
                # instead of 'prompt'.
                new_prompt = parse_val_and_cond(tokens, line, filename, linenr)

            elif t0 == T_DEFAULT:
                new_def_exprs.append(parse_val_and_cond(tokens, line, filename, linenr))

            elif t0 == T_DEPENDS:
                if not tokens.check(T_ON):
                    _parse_error(line, 'expected "on" after "depends".', filename, linenr)

                parsed_deps = self._parse_expr(tokens, stmt, line, filename, linenr)

                if isinstance(stmt, (Menu, Comment)):
                    stmt.dep_expr = _make_and(stmt.dep_expr, parsed_deps)
                else:
                    depends_on_expr = _make_and(depends_on_expr, parsed_deps)

            elif t0 == T_VISIBLE:
                if not tokens.check(T_IF):
                    _parse_error(line, 'expected "if" after "visible".', filename, linenr)
                if not isinstance(stmt, Menu):
                    _parse_error(line,
                                 "'visible if' is only valid for menus.",
                                 filename,
                                 linenr)

                parsed_deps = self._parse_expr(tokens, stmt, line, filename, linenr)
                stmt.visible_if_expr = _make_and(stmt.visible_if_expr, parsed_deps)

            elif t0 == T_SELECT:
                target = tokens.get_next()

                stmt.referenced_syms.add(target)
                stmt.selected_syms.add(target)

                if tokens.check(T_IF):
                    new_selects.append((target,
                                        self._parse_expr(tokens, stmt, line, filename, linenr)))
                else:
                    new_selects.append((target, None))

            elif t0 in (T_BOOL, T_TRISTATE, T_INT, T_HEX, T_STRING):
                stmt.type = token_to_type[t0]

                if len(tokens) > 1:
                    new_prompt = parse_val_and_cond(tokens, line, filename, linenr)

            elif t0 == T_RANGE:
                lower = tokens.get_next()
                upper = tokens.get_next()
                stmt.referenced_syms.add(lower)
                stmt.referenced_syms.add(upper)

                if tokens.check(T_IF):
                    stmt.ranges.append((lower, upper,
                                        self._parse_expr(tokens, stmt, line, filename, linenr)))
                else:
                    stmt.ranges.append((lower, upper, None))

            elif t0 == T_DEF_BOOL:
                stmt.type = BOOL

                if len(tokens) > 1:
                    new_def_exprs.append(parse_val_and_cond(tokens, line, filename, linenr))

            elif t0 == T_DEF_TRISTATE:
                stmt.type = TRISTATE

                if len(tokens) > 1:
                    new_def_exprs.append(parse_val_and_cond(tokens, line, filename, linenr))

            elif t0 == T_OPTIONAL:
                if not isinstance(stmt, Choice):
                    _parse_error(line,
                                 '"optional" is only valid for choices.',
                                 filename,
                                 linenr)
                stmt.optional = True

            elif t0 == T_OPTION:
                if tokens.check(T_ENV) and tokens.check(T_EQUAL):
                    env_var = tokens.get_next()

                    stmt.is_special_ = True
                    stmt.is_from_env = True

                    if env_var not in os.environ:
                        self._warn("""
The symbol {0} references the non-existent environment variable {1} and will
get the empty string as its value.

If you're using kconfiglib via 'make (i)scriptconfig' it should have set up the
environment correctly for you. If you still got this message, that might be an
error, and you should e-mail kconfiglib@gmail.com.
."""                               .format(stmt.name, env_var),
                                   filename,
                                   linenr)

                        stmt.cached_value = ""
                    else:
                        stmt.cached_value = os.environ[env_var]

                elif tokens.check(T_DEFCONFIG_LIST):
                    self.defconfig_sym = stmt

                elif tokens.check(T_MODULES):
                    self._warn("the 'modules' option is not supported. "
                               "Let me know if this is a problem for you; "
                               "it shouldn't be that hard to implement.",
                               filename,
                               linenr)

                else:
                    _parse_error(line, "unrecognized option.", filename, linenr)

            else:
                # See comment in Config.__init__()
                self.end_line = line
                self.end_line_tokens = tokens
                break

        # Propagate dependencies from enclosing menus and if's.

        # For menus and comments..
        if isinstance(stmt, (Menu, Comment)):
            stmt.orig_deps = stmt.dep_expr
            stmt.deps_from_containing = deps
            stmt.dep_expr = _make_and(stmt.dep_expr, deps)

            stmt.all_referenced_syms = \
              stmt.referenced_syms | _get_expr_syms(deps)

        # For symbols and choices..
        else:

            # See comment for 'menu_dep'
            stmt.menu_dep = depends_on_expr

            # Propagate dependencies specified with 'depends on' to any new
            # default expressions, prompts, and selections. ("New" since a
            # symbol might be defined in multiple places and the dependencies
            # should only apply to the local definition.)

            new_def_exprs = [(val_expr, _make_and(cond_expr, depends_on_expr))
                             for (val_expr, cond_expr) in new_def_exprs]

            new_selects = [(target, _make_and(cond_expr, depends_on_expr))
                           for (target, cond_expr) in new_selects]

            if new_prompt is not None:
                prompt, cond_expr = new_prompt

                # 'visible if' dependencies from enclosing menus get propagated
                # to prompts
                if visible_if_deps is not None:
                    cond_expr = _make_and(cond_expr, visible_if_deps)

                new_prompt = (prompt, _make_and(cond_expr, depends_on_expr))

            # We save the original expressions -- before any menu and if
            # conditions have been propagated -- so these can be retrieved
            # later.

            stmt.orig_def_exprs.extend(new_def_exprs)
            if new_prompt is not None:
                stmt.orig_prompts.append(new_prompt)

            # Only symbols can select
            if isinstance(stmt, Symbol):
                stmt.orig_selects.extend(new_selects)

            # Save dependencies from enclosing menus and if's
            stmt.deps_from_containing = deps

            # The set of symbols referenced directly by the symbol/choice plus
            # all symbols referenced by enclosing menus and if's.
            stmt.all_referenced_syms = \
              stmt.referenced_syms | _get_expr_syms(deps)

            # Propagate dependencies from enclosing menus and if's

            stmt.def_exprs.extend([(val_expr, _make_and(cond_expr, deps))
                                   for (val_expr, cond_expr) in new_def_exprs])

            for (target, cond) in new_selects:
                target.rev_dep = _make_or(target.rev_dep,
                                          _make_and(stmt,
                                                    _make_and(cond, deps)))

            if new_prompt is not None:
                prompt, cond_expr = new_prompt
                stmt.prompts.append((prompt, _make_and(cond_expr, deps)))

    #
    # Symbol table manipulation
    #

    def _sym_lookup(self, name, add_sym_if_not_exists = True):
        """Fetches the symbol 'name' from the symbol table, optionally adding
        it if it does not exist (this is usually what we want)."""
        if name in self.syms:
            return self.syms[name]

        new_sym = Symbol()
        new_sym.config = self
        new_sym.name = name

        if add_sym_if_not_exists:
            self.syms[name] = new_sym
        else:
            # This warning is generated while evaluating an expression
            # containing undefined symbols using Config.eval()
            self._warn("no symbol {0} in configuration".format(name))

        return new_sym

    #
    # Evaluation of symbols and expressions
    #

    def _eval_expr(self, expr):
        """Evaluates an expression and returns one of the tristate values "n",
        "m" or "y"."""
        res = self._eval_expr_2(expr)

        # Promote "m" to "y" if we're running without modules. Internally, "m"
        # is often rewritten to "m" && MODULES by both the C implementation and
        # kconfiglib, which takes care of cases where "m" should be false if
        # we're running without modules.
        if res == "m" and not self._has_modules():
            return "y"

        return res

    def _eval_expr_2(self, expr):
        if expr is None:
            return "y"

        if isinstance(expr, Symbol):
            # Non-bool/tristate symbols are always "n" in a tristate sense,
            # regardless of their value
            if expr.type != BOOL and expr.type != TRISTATE:
                return "n"
            return expr.get_value()

        if isinstance(expr, str):
            return expr if (expr == "y" or expr == "m") else "n"

        first_expr = expr[0]

        if first_expr == OR:
            res = "n"

            for subexpr in expr[1]:
                ev = self._eval_expr_2(subexpr)

                # Return immediately upon discovering a "y" term
                if ev == "y":
                    return "y"

                if ev == "m":
                    res = "m"

            # 'res' is either "n" or "m" here; we already handled the
            # short-circuiting "y" case in the loop.
            return res

        if first_expr == AND:
            res = "y"

            for subexpr in expr[1]:
                ev = self._eval_expr_2(subexpr)

                # Return immediately upon discovering an "n" term
                if ev == "n":
                    return "n"

                if ev == "m":
                    res = "m"

            # 'res' is either "m" or "y" here; we already handled the
            # short-circuiting "n" case in the loop.
            return res

        if first_expr == NOT:
            ev = self._eval_expr_2(expr[1])

            if ev == "y":
                return "n"

            return "y" if (ev == "n") else "m"

        if first_expr == EQUAL:
            return "y" if (self._get_str_value(expr[1]) ==
                           self._get_str_value(expr[2])) else "n"

        if first_expr == UNEQUAL:
            return "y" if (self._get_str_value(expr[1]) !=
                           self._get_str_value(expr[2])) else "n"

        _internal_error("Internal error while evaluating expression: "
                        "unknown operation {0}.".format(first_expr))

    def _get_str_value(self, obj):
        if isinstance(obj, str):
            return obj
        # obj is a Symbol
        return obj.get_value()

    def _eval_min(self, e1, e2):
        e1_eval = self._eval_expr(e1)
        e2_eval = self._eval_expr(e2)

        return e1_eval if tri_less(e1_eval, e2_eval) else e2_eval

    def _eval_max(self, e1, e2):
        e1_eval = self._eval_expr(e1)
        e2_eval = self._eval_expr(e2)

        return e1_eval if tri_greater(e1_eval, e2_eval) else e2_eval

    #
    # Methods related to the MODULES symbol
    #

    def _has_modules(self):
        modules_sym = self.syms.get("MODULES")
        return (modules_sym is not None) and (modules_sym.get_value() == "y")

    #
    # Dependency tracking
    #

    def _build_dep(self):
        """Populates the Symbol.dep sets, linking the symbol to the symbols
        that immediately depend on it in the sense that changing the value of
        the symbol might affect the values of those other symbols. This is used
        for caching/invalidation purposes. The calculated sets might be larger
        than necessary as we don't do any complicated analysis of the
        expressions."""
        for sym in self.syms.itervalues():
            sym.dep = set()

        # Adds 'sym' as a directly dependent symbol to all symbols that appear
        # in the expression 'e'
        def add_expr_deps(e, sym):
            for s in _get_expr_syms(e):
                s.dep.add(sym)

        # The directly dependent symbols of a symbol are:
        #  - Any symbols whose prompts, default values, rev_dep (select
        #    condition), or ranges depend on the symbol
        #  - Any symbols that belong to the same choice statement as the symbol
        #    (these won't be included in 'dep' as that makes the dependency
        #    graph unwieldy, but Symbol._get_dependent() will include them)
        #  - Any symbols in a choice statement that depends on the symbol
        for sym in self.syms.itervalues():
            for (_, e) in sym.prompts:
                add_expr_deps(e, sym)

            for (v, e) in sym.def_exprs:
                add_expr_deps(v, sym)
                add_expr_deps(e, sym)

            add_expr_deps(sym.rev_dep, sym)

            for (l, u, e) in sym.ranges:
                add_expr_deps(l, sym)
                add_expr_deps(u, sym)
                add_expr_deps(e, sym)

            if sym.is_choice_symbol_:
                choice = sym.parent

                for (_, e) in choice.prompts:
                    add_expr_deps(e, sym)

                for (_, e) in choice.def_exprs:
                    add_expr_deps(e, sym)

    def _expr_val_str(self, expr, no_value_str = "(none)", get_val_instead_of_eval = False):
        # Since values are valid expressions, _expr_to_str() will get a nice
        # string representation for those as well.

        if expr is None:
            return no_value_str

        if get_val_instead_of_eval:
            if isinstance(expr, str):
                return _expr_to_str(expr)
            val = expr.get_value()
        else:
            val = self._eval_expr(expr)

        return "{0} (value: {1})".format(_expr_to_str(expr), _expr_to_str(val))

    def _expand_sym_refs(self, s):
        """Expands $-references to symbols in 's' to symbol values, or to the
        empty string for undefined symbols."""

        while 1:
            sym_ref_re_match = sym_ref_re.search(s)
            if sym_ref_re_match is None:
                return s

            sym_name = sym_ref_re_match.group(0)[1:]
            sym = self.syms.get(sym_name)
            expansion = "" if sym is None else sym.get_value()

            s = s[:sym_ref_re_match.start()] + \
                expansion + \
                s[sym_ref_re_match.end():]

    def _get_sym_or_choice_str(self, sc):
        """Symbols and choices have many properties in common, so we factor out
        common __str__() stuff here. "sc" is short for "symbol or choice"."""

        # As we deal a lot with string representations here, use some
        # convenient shorthand:
        s = _expr_to_str

        #
        # Common symbol/choice properties
        #

        user_value_str = "(no user value)" if sc.user_val is None else s(sc.user_val)

        visibility_str = s(sc.get_visibility())

        # Build prompts string
        if sc.prompts == []:
            prompts_str = " (no prompts)"
        else:
            prompts_str_rows = []

            for (prompt, cond_expr) in sc.orig_prompts:
                if cond_expr is None:
                    prompts_str_rows.append(' "{0}"'.format(prompt))
                else:
                    prompts_str_rows.append(' "{0}" if '.format(prompt) +
                                            self._expr_val_str(cond_expr))

            prompts_str = "\n".join(prompts_str_rows)

        # Build locations string
        if sc.def_locations == []:
            locations_str = "(no locations)"
        else:
            locations_str = " ".join(["{0}:{1}".format(filename, linenr) for
                                      (filename, linenr) in sc.def_locations])

        # Build additional-dependencies-from-menus-and-if's string
        additional_deps_str = " " + self._expr_val_str(sc.deps_from_containing,
                                                       "(no additional dependencies)")

        #
        # Symbol-specific stuff
        #

        if isinstance(sc, Symbol):

            # Build value string
            value_str = s(sc.get_value())

            # Build ranges string
            if isinstance(sc, Symbol):
                if sc.ranges == []:
                    ranges_str = " (no ranges)"
                else:
                    ranges_str_rows = []

                    for (l, u, cond_expr) in sc.ranges:
                        if cond_expr is None:
                            ranges_str_rows.append(" [{0}, {1}]".format(s(l), s(u)))
                        else:
                            ranges_str_rows.append(" [{0}, {1}] if {2}"
                                                   .format(s(l), s(u), self._expr_val_str(cond_expr)))

                    ranges_str = "\n".join(ranges_str_rows)

            # Build default values string
            if sc.def_exprs == []:
                defaults_str = " (no default values)"
            else:
                defaults_str_rows = []

                for (val_expr, cond_expr) in sc.orig_def_exprs:
                    row_str = " " + self._expr_val_str(val_expr, "(none)", sc.type == STRING)
                    defaults_str_rows.append(row_str)
                    defaults_str_rows.append("  Condition: " + self._expr_val_str(cond_expr))

                defaults_str = "\n".join(defaults_str_rows)

            # Build selects string
            if sc.orig_selects == []:
                selects_str = " (no selects)"
            else:
                selects_str_rows = []

                for (target, cond_expr) in sc.orig_selects:
                    if cond_expr is None:
                        selects_str_rows.append(" {0}".format(target.name))
                    else:
                        selects_str_rows.append(" {0} if ".format(target.name) +
                                                self._expr_val_str(cond_expr))

                selects_str = "\n".join(selects_str_rows)

            # Build reverse dependencies string
            if sc.rev_dep == "n":
                rev_dep_str = " (no reverse dependencies)"
            else:
                rev_dep_str = " " + self._expr_val_str(sc.rev_dep)

            res = _sep_lines("Symbol " + (sc.name if sc.name is not None else "(no name)"),
                             "Type           : " + typename[sc.type],
                             "Value          : " + value_str,
                             "User value     : " + user_value_str,
                             "Visibility     : " + visibility_str,
                             "Is choice item : " + bool_str[sc.is_choice_symbol_],
                             "Is defined     : " + bool_str[sc.is_defined_],
                             "Is from env.   : " + bool_str[sc.is_from_env],
                             "Is special     : " + bool_str[sc.is_special_] + "\n")

            if sc.ranges != []:
                res += _sep_lines("Ranges:",
                                  ranges_str + "\n")

            res += _sep_lines("Prompts:",
                              prompts_str,
                              "Default values:",
                              defaults_str,
                              "Selects:",
                              selects_str,
                              "Reverse dependencies:",
                              rev_dep_str,
                              "Additional dependencies from enclosing menus and if's:",
                              additional_deps_str,
                              "Locations: " + locations_str)

            return res

        #
        # Choice-specific stuff
        #

        # Build name string (for named choices)
        if sc.name is None:
            name_str = "(no name)"
        else:
            name_str = sc.name

        # Build selected symbol string
        sel = sc.get_selection()
        if sel is None:
            sel_str = "(no selection)"
        else:
            sel_str = sel.name

        # Build mode string
        mode_str = s(sc.get_mode())

        # Build default values string
        if sc.def_exprs == []:
            defaults_str = " (no default values)"
        else:
            defaults_str_rows = []

            for (sym, cond_expr) in sc.orig_def_exprs:
                if cond_expr is None:
                    defaults_str_rows.append(" {0}".format(sym.name))
                else:
                    defaults_str_rows.append(" {0} if ".format(sym.name) +
                                             self._expr_val_str(cond_expr))

            defaults_str = "\n".join(defaults_str_rows)

        # Build contained symbols string
        names = [sym.name for sym in sc.get_symbols()]

        if names == []:
            syms_string = "(empty)"
        else:
            syms_string = " ".join(names)

        return _sep_lines("Choice",
                          "Name (for named choices): " + name_str,
                          "Type            : " + typename[sc.type],
                          "Selected symbol : " + sel_str,
                          "User value      : " + user_value_str,
                          "Mode            : " + mode_str,
                          "Visibility      : " + visibility_str,
                          "Optional        : " + bool_str[sc.optional],
                          "Prompts:",
                          prompts_str,
                          "Defaults:",
                          defaults_str,
                          "Choice symbols:",
                          " " + syms_string,
                          "Additional dependencies from enclosing menus and if's:",
                          additional_deps_str,
                          "Locations: " + locations_str)

    def _expr_depends_on(self, expr, sym):
        """Reimplementation of expr_depends_symbol() from mconf.c. Used to
        determine if a submenu should be implicitly created, which influences what
        items inside choice statements are considered choice items."""
        if expr is None:
            return False

        def rec(expr):
            if isinstance(expr, str):
                return False

            if isinstance(expr, Symbol):
                return expr is sym

            e0 = expr[0]

            if e0 == EQUAL or e0 == UNEQUAL:
                return self._eq_to_sym(expr) is sym

            if e0 == AND:
                for and_expr in expr[1]:
                    if rec(and_expr):
                        return True

            return False

        return rec(expr)

    def _eq_to_sym(self, eq):
        """_expr_depends_on() helper. For (in)equalities of the form sym = y/m
        or sym != n, returns sym. For other (in)equalities, returns None."""
        relation, left, right = eq

        left  = self._transform_n_m_y(left)
        right = self._transform_n_m_y(right)

        # Make sure the symbol (if any) appears to the left
        if not isinstance(left, Symbol):
            left, right = right, left

        if not isinstance(left, Symbol):
            return None

        if (relation == EQUAL   and (right == "m" or right == "y")) or \
           (relation == UNEQUAL and right == "n"):
            return left

        return None

    def _transform_n_m_y(self, item):
        """_eq_to_sym() helper. Translates the symbols n, m, and y to their
        string equivalents."""
        if item is self.n:
            return "n"
        if item is self.m:
            return "m"
        if item is self.y:
            return "y"
        return item

    def _warn(self, msg, filename = None, linenr = None):
        """For printing warnings to stderr."""
        if self.print_warnings:
            self._warn_or_undef_assign(msg, WARNING, filename, linenr)

    def _undef_assign(self, msg, filename = None, linenr = None):
        """For printing informational messages related to assignments
        to undefined variables to stderr."""
        if self.print_undef_assign:
            self._warn_or_undef_assign(msg, UNDEF_ASSIGN, filename, linenr)

    def _warn_or_undef_assign(self, msg, msg_type, filename, linenr):
        if filename is not None:
            sys.stderr.write("{0}:".format(_clean_up_path(filename)))
        if linenr is not None:
            sys.stderr.write("{0}:".format(linenr))

        if msg_type == WARNING:
            sys.stderr.write("warning: ")
        elif msg_type == UNDEF_ASSIGN:
            sys.stderr.write("info: ")
        else:
            _internal_error('Internal error while printing warning: unknown warning type "{0}".'
                            .format(msg_type))

        sys.stderr.write(msg + "\n")

def _get_expr_syms(expr):
    """Returns the set() of symbols appearing in expr."""
    res = set()
    if expr is None:
        return res

    def rec(expr):
        if isinstance(expr, Symbol):
            res.add(expr)
            return

        if isinstance(expr, str):
            return

        e0 = expr[0]

        if e0 == OR or e0 == AND:
            for term in expr[1]:
                rec(term)

        elif e0 == NOT:
            rec(expr[1])

        elif e0 == EQUAL or e0 == UNEQUAL:
            _, v1, v2 = expr

            if isinstance(v1, Symbol):
                res.add(v1)

            if isinstance(v2, Symbol):
                res.add(v2)

        else:
            _internal_error("Internal error while fetching symbols from an "
                            "expression with token stream {0}.".format(expr))

    rec(expr)
    return res


#
# Construction of expressions
#

# These functions as well as the _eval_min/max() functions above equate
# None with "y", which is usually what we want, but needs to be kept in
# mind.

def _make_or(e1, e2):
    # Perform trivial simplification and avoid None's (which
    # correspond to y's)
    if e1 is None or e2 is None or \
       e1 == "y" or e2 == "y":
        return "y"

    if e1 == "n":
        return e2

    if e2 == "n":
        return e1

    # Prefer to merge/update argument list if possible instead of creating
    # a new OR node

    if isinstance(e1, tuple) and e1[0] == OR:
        if isinstance(e2, tuple) and e2[0] == OR:
            return (OR, e1[1] + e2[1])
        return (OR, e1[1] + [e2])

    if isinstance(e2, tuple) and e2[0] == OR:
        return (OR, e2[1] + [e1])

    return (OR, [e1, e2])

# Note: returns None if e1 == e2 == None

def _make_and(e1, e2):
    if e1 == "n" or e2 == "n":
        return "n"

    if e1 is None or e1 == "y":
        return e2

    if e2 is None or e2 == "y":
        return e1

    # Prefer to merge/update argument list if possible instead of creating
    # a new AND node

    if isinstance(e1, tuple) and e1[0] == AND:
        if isinstance(e2, tuple) and e2[0] == AND:
            return (AND, e1[1] + e2[1])
        return (AND, e1[1] + [e2])

    if isinstance(e2, tuple) and e2[0] == AND:
        return (AND, e2[1] + [e1])

    return (AND, [e1, e2])

#
# Constants and functions related to types, parsing, evaluation and printing,
# put globally to unclutter the Config class a bit.
#

# Tokens
(T_OR, T_AND, T_NOT,
 T_OPEN_PAREN, T_CLOSE_PAREN,
 T_EQUAL, T_UNEQUAL,
 T_MAINMENU, T_MENU, T_ENDMENU,
 T_SOURCE, T_CHOICE, T_ENDCHOICE,
 T_COMMENT, T_CONFIG, T_MENUCONFIG,
 T_HELP, T_IF, T_ENDIF, T_DEPENDS, T_ON,
 T_OPTIONAL, T_PROMPT, T_DEFAULT,
 T_BOOL, T_TRISTATE, T_HEX, T_INT, T_STRING,
 T_DEF_BOOL, T_DEF_TRISTATE,
 T_SELECT, T_RANGE, T_OPTION, T_ENV,
 T_DEFCONFIG_LIST, T_MODULES, T_VISIBLE) = range(0, 38)

# Keyword to token map
keywords = {
        "mainmenu"       : T_MAINMENU,
        "menu"           : T_MENU,
        "endmenu"        : T_ENDMENU,
        "endif"          : T_ENDIF,
        "endchoice"      : T_ENDCHOICE,
        "source"         : T_SOURCE,
        "choice"         : T_CHOICE,
        "config"         : T_CONFIG,
        "comment"        : T_COMMENT,
        "menuconfig"     : T_MENUCONFIG,
        "help"           : T_HELP,
        "if"             : T_IF,
        "depends"        : T_DEPENDS,
        "on"             : T_ON,
        "optional"       : T_OPTIONAL,
        "prompt"         : T_PROMPT,
        "default"        : T_DEFAULT,
        "bool"           : T_BOOL,
        "boolean"        : T_BOOL,
        "tristate"       : T_TRISTATE,
        "int"            : T_INT,
        "hex"            : T_HEX,
        "def_bool"       : T_DEF_BOOL,
        "def_tristate"   : T_DEF_TRISTATE,
        "string"         : T_STRING,
        "select"         : T_SELECT,
        "range"          : T_RANGE,
        "option"         : T_OPTION,
        "env"            : T_ENV,
        "defconfig_list" : T_DEFCONFIG_LIST,
        "modules"        : T_MODULES,
        "visible"        : T_VISIBLE }

# Strings to use for True and False
bool_str = { False : "false", True : "true" }

# Tokens after which identifier-like lexemes are treated as strings. T_CHOICE
# is included to avoid symbols being registered for named choices.
string_lex = frozenset((T_BOOL, T_TRISTATE, T_INT, T_HEX, T_STRING, T_CHOICE,
                        T_PROMPT, T_MENU, T_COMMENT, T_SOURCE, T_MAINMENU))

# Matches the initial token on a line; see _tokenize().
initial_token_re = re.compile(r"[^\w]*(\w+)")

# Matches an identifier/keyword optionally preceded by whitespace
id_keyword_re = re.compile(r"\s*([\w./-]+)")

# Regular expressions for parsing .config files
set_re   = re.compile(r"CONFIG_(\w+)=(.*)")
unset_re = re.compile(r"# CONFIG_(\w+) is not set")

# Regular expression for finding $-references to symbols in strings
sym_ref_re = re.compile(r"\$[A-Za-z_]+")

# Integers representing symbol types
UNKNOWN, BOOL, TRISTATE, STRING, HEX, INT = range(0, 6)

# Strings to use for types
typename = {
        UNKNOWN  : "unknown",
        BOOL     : "bool",
        TRISTATE : "tristate",
        STRING   : "string",
        HEX      : "hex",
        INT      : "int" }

# Token to type mapping
token_to_type = { T_BOOL     : BOOL,
                  T_TRISTATE : TRISTATE,
                  T_STRING   : STRING,
                  T_INT      : INT,
                  T_HEX      : HEX }

# Default values for symbols of different types (the value the symbol gets if
# it is not assigned a user value and none of its 'default' clauses kick in)
default_value = { BOOL     : "n",
                  TRISTATE : "n",
                  STRING   : "",
                  INT      : "",
                  HEX      : "" }

# Indicates that no item is selected in a choice statement
NO_SELECTION = 0

# Integers representing expression types
OR, AND, NOT, EQUAL, UNEQUAL = range(0, 5)

# Map from tristate values to integers
tri_to_int = { "n" : 0, "m" : 1, "y" : 2 }

# Printing-related stuff

op_to_str = { AND     : " && ",
              OR      : " || ",
              EQUAL   : " = ",
              UNEQUAL : " != " }

precedence = { OR : 0, AND : 1, NOT : 2 }

# Types of informational messages
WARNING = 0
UNDEF_ASSIGN = 1

def _intersperse(lst, op):
    """_expr_to_str() helper. Gets the string representation of each expression in lst
    and produces a list where op has been inserted between the elements."""
    if lst == []:
        return ""

    res = []

    def handle_sub_expr(expr):
        no_parens = isinstance(expr, (str, Symbol)) or \
                    expr[0] in (EQUAL, UNEQUAL) or \
                    precedence[op] <= precedence[expr[0]]
        if not no_parens:
            res.append("(")
        res.extend(_expr_to_str_rec(expr))
        if not no_parens:
            res.append(")")

    op_str = op_to_str[op]

    handle_sub_expr(lst[0])
    for expr in lst[1:]:
        res.append(op_str)
        handle_sub_expr(expr)

    return res

def _expr_to_str(expr):
    s = "".join(_expr_to_str_rec(expr))
    return s

def _sym_str_string(sym_or_str):
    if isinstance(sym_or_str, str):
        return '"{0}"'.format(sym_or_str)
    return sym_or_str.name

def _expr_to_str_rec(expr):
    if expr is None:
        return [""]

    if isinstance(expr, (Symbol, str)):
        return [_sym_str_string(expr)]

    e0 = expr[0]

    if e0 == OR or e0 == AND:
        return _intersperse(expr[1], expr[0])

    if e0 == NOT:
        need_parens = not isinstance(expr[1], (str, Symbol))

        res = ["!"]
        if need_parens:
            res.append("(")
        res.extend(_expr_to_str_rec(expr[1]))
        if need_parens:
            res.append(")")
        return res

    if e0 == EQUAL or e0 == UNEQUAL:
        return [_sym_str_string(expr[1]),
                op_to_str[expr[0]],
                _sym_str_string(expr[2])]

class _Block:

    """Represents a list of items (symbols, menus, choice statements and
    comments) appearing at the top-level of a file or witin a menu, choice or
    if statement."""

    def __init__(self):
        self.items = []

    def get_items(self):
        return self.items

    def add_item(self, item):
        self.items.append(item)

    def _make_conf(self):
        # Collect the substrings in a list and later use join() instead of +=
        # to build the final .config contents. With older Python versions, this
        # yields linear instead of quadratic complexity.
        strings = []
        for item in self.items:
            strings.extend(item._make_conf())

        return strings

    def add_depend_expr(self, expr):
        for item in self.items:
            item.add_depend_expr(expr)

class Item():

    """Base class for symbols and other Kconfig constructs. Subclasses are
    Symbol, Choice, Menu, and Comment."""

    def is_symbol(self):
        """Returns True if the item is a symbol, otherwise False. Short for
        isinstance(item, kconfiglib.Symbol)."""
        return isinstance(self, Symbol)

    def is_choice(self):
        """Returns True if the item is a choice, otherwise False. Short for
        isinstance(item, kconfiglib.Choice)."""
        return isinstance(self, Choice)

    def is_menu(self):
        """Returns True if the item is a menu, otherwise False. Short for
        isinstance(item, kconfiglib.Menu)."""
        return isinstance(self, Menu)

    def is_comment(self):
        """Returns True if the item is a comment, otherwise False. Short for
        isinstance(item, kconfiglib.Comment)."""
        return isinstance(self, Comment)

class _HasVisibility():

    """Base class for elements that have a "visibility" that acts as an upper
    limit on the values a user can set for them. Subclasses are Symbol and
    Choice (which supply some of the attributes)."""

    def __init__(self):
        self.cached_visibility = None
        self.prompts = []

    def _invalidate(self):
        self.cached_visibility = None

    def _get_visibility(self):
        if self.cached_visibility is None:
            vis = "n"
            for (prompt, cond_expr) in self.prompts:
                vis = self.config._eval_max(vis, cond_expr)

            if isinstance(self, Symbol) and self.is_choice_symbol_:
                vis = self.config._eval_min(vis, self.parent._get_visibility())

            # Promote "m" to "y" if we're dealing with a non-tristate
            if vis == "m" and self.type != TRISTATE:
                vis = "y"

            self.cached_visibility = vis

        return self.cached_visibility

class Symbol(Item, _HasVisibility):

    """Represents a configuration symbol - e.g. FOO for

    config FOO
        ..."""

    #
    # Public interface
    #

    def get_value(self):
        """Calculate and return the value of the symbol. See also
        Symbol.set_user_value()."""

        if self.cached_value is not None:
            return self.cached_value

        self.write_to_conf = False

        # As a quirk of Kconfig, undefined symbols get their name as their
        # value. This is why things like "FOO = bar" work for seeing if FOO has
        # the value "bar".
        if self.type == UNKNOWN:
            self.cached_value = self.name
            return self.name

        new_val = default_value[self.type]

        vis = self._get_visibility()

        if self.type == BOOL or self.type == TRISTATE:
            # The visibility and mode (modules-only or single-selection) of
            # choice items will be taken into account in self._get_visibility()

            if self.is_choice_symbol_:
                if vis != "n":
                    choice = self.parent
                    mode = choice.get_mode()

                    self.write_to_conf = (mode != "n")

                    if mode == "y":
                        new_val = "y" if (choice.get_selection() is self) else "n"
                    elif mode == "m":
                        if self.user_val == "m" or self.user_val == "y":
                            new_val = "m"

            else:
                use_defaults = True

                if vis != "n":
                    # If the symbol is visible and has a user value, use that.
                    # Otherwise, look at defaults.
                    self.write_to_conf = True

                    if self.user_val is not None:
                        new_val = self.config._eval_min(self.user_val, vis)
                        use_defaults = False

                if use_defaults:
                    for (val_expr, cond_expr) in self.def_exprs:
                        cond_eval = self.config._eval_expr(cond_expr)

                        if cond_eval != "n":
                            self.write_to_conf = True
                            new_val = self.config._eval_min(val_expr, cond_eval)
                            break

                # Reverse dependencies take precedence
                rev_dep_val = self.config._eval_expr(self.rev_dep)

                if rev_dep_val != "n":
                    self.write_to_conf = True
                    new_val = self.config._eval_max(new_val, rev_dep_val)

            # Promote "m" to "y" for booleans
            if new_val == "m" and self.type == BOOL:
                new_val = "y"

        elif self.type == STRING:
            use_defaults = True

            if vis != "n":
                self.write_to_conf = True
                if self.user_val is not None:
                    new_val = self.user_val
                    use_defaults = False

            if use_defaults:
                for (val_expr, cond_expr) in self.def_exprs:
                    if self.config._eval_expr(cond_expr) != "n":
                        self.write_to_conf = True
                        new_val = self.config._get_str_value(val_expr)
                        break

        elif self.type == HEX or self.type == INT:
            has_active_range = False
            low = None
            high = None
            use_defaults = True

            base = 16 if self.type == HEX else 10

            for(l, h, cond_expr) in self.ranges:
                if self.config._eval_expr(cond_expr) != "n":
                    has_active_range = True

                    low_str = self.config._get_str_value(l)
                    high_str = self.config._get_str_value(h)

                    low = int(low_str, base) if \
                      _is_base_n(low_str, base) else 0
                    high = int(high_str, base) if \
                      _is_base_n(high_str, base) else 0

                    break

            if vis != "n":
                self.write_to_conf = True

                if self.user_val is not None and \
                   _is_base_n(self.user_val, base) and \
                   (not has_active_range or
                    low <= int(self.user_val, base) <= high):

                    # If the user value is OK, it is stored in exactly the same
                    # form as specified in the assignment (with or without
                    # "0x", etc).

                    use_defaults = False
                    new_val = self.user_val

            if use_defaults:
                for (val_expr, cond_expr) in self.def_exprs:
                    if self.config._eval_expr(cond_expr) != "n":
                        self.write_to_conf = True

                        # If the default value is OK, it is stored in exactly
                        # the same form as specified. Otherwise, it is clamped
                        # to the range, and the output has "0x" as appropriate
                        # for the type.

                        new_val = self.config._get_str_value(val_expr)

                        if _is_base_n(new_val, base):
                            new_val_num = int(new_val, base)
                            if has_active_range:
                                clamped_val = None

                                if new_val_num < low:
                                    clamped_val = low
                                elif new_val_num > high:
                                    clamped_val = high

                                if clamped_val is not None:
                                    new_val = (hex(clamped_val) if \
                                      self.type == HEX else str(clamped_val))

                            break
                else: # For the for loop
                    # If no user value or default kicks in but the hex/int has
                    # an active range, then the low end of the range is used,
                    # provided it's > 0, with "0x" prepended as appropriate.

                    if has_active_range and low > 0:
                        new_val = (hex(low) if self.type == HEX else str(low))

        self.cached_value = new_val
        return new_val

    def set_user_value(self, v):
        """Sets the user value of the symbol.

        Equal in effect to assigning the value to the symbol within a .config
        file. Use get_lower/upper_bound() or get_assignable_values() to find
        the range of currently assignable values for bool and tristate symbols;
        setting values outside this range will cause the user value to differ
        from the result of Symbol.get_value() (be truncated). Values that are
        invalid for the type (such as a_bool.set_user_value("foo")) are
        ignored, and a warning is emitted if an attempt is made to assign such
        a value.

        For any type of symbol, is_modifiable() can be used to check if a user
        value will currently have any effect on the symbol, as determined by
        its visibility and range of assignable values. Any value that is valid
        for the type (bool, tristate, etc.) will end up being reflected in
        get_user_value() though, and might have an effect later if conditions
        change. To get rid of the user value, use unset_user_value().

        Any symbols dependent on the symbol are (recursively) invalidated, so
        things will just work with regards to dependencies.

        v -- The user value to give to the symbol."""
        self._set_user_value_no_invalidate(v, False)

        # There might be something more efficient you could do here, but play
        # it safe.
        if self.name == "MODULES":
            self.config._invalidate_all()
            return

        self._invalidate()
        self._invalidate_dependent()

    def unset_user_value(self):
        """Resets the user value of the symbol, as if the symbol had never
        gotten a user value via Config.load_config() or
        Symbol.set_user_value()."""
        self._unset_user_value_no_recursive_invalidate()
        self._invalidate_dependent()

    def get_user_value(self):
        """Returns the value assigned to the symbol in a .config or via
        Symbol.set_user_value() (provided the value was valid for the type of the
        symbol). Returns None in case of no user value."""
        return self.user_val

    def get_name(self):
        """Returns the name of the symbol."""
        return self.name

    def get_upper_bound(self):
        """For string/hex/int symbols and for bool and tristate symbols that
        cannot be modified (see is_modifiable()), returns None.

        Otherwise, returns the highest value the symbol can be set to with
        Symbol.set_user_value() (that will not be truncated): one of "m" or "y",
        arranged from lowest to highest. This corresponds to the highest value
        the symbol could be given in e.g. the 'make menuconfig' interface.

        See also the tri_less*() and tri_greater*() functions, which could come
        in handy."""
        if self.type != BOOL and self.type != TRISTATE:
            return None
        rev_dep = self.config._eval_expr(self.rev_dep)
        # A bool selected to "m" gets promoted to "y"
        if self.type == BOOL and rev_dep == "m":
            rev_dep = "y"
        vis = self._get_visibility()
        if (tri_to_int[vis] - tri_to_int[rev_dep]) > 0:
            return vis
        return None

    def get_lower_bound(self):
        """For string/hex/int symbols and for bool and tristate symbols that
        cannot be modified (see is_modifiable()), returns None.

        Otherwise, returns the lowest value the symbol can be set to with
        Symbol.set_user_value() (that will not be truncated): one of "n" or "m",
        arranged from lowest to highest. This corresponds to the lowest value
        the symbol could be given in e.g. the 'make menuconfig' interface.

        See also the tri_less*() and tri_greater*() functions, which could come
        in handy."""
        if self.type != BOOL and self.type != TRISTATE:
            return None
        rev_dep = self.config._eval_expr(self.rev_dep)
        # A bool selected to "m" gets promoted to "y"
        if self.type == BOOL and rev_dep == "m":
            rev_dep = "y"
        if (tri_to_int[self._get_visibility()] - tri_to_int[rev_dep]) > 0:
            return rev_dep
        return None

    def get_assignable_values(self):
        """For string/hex/int symbols and for bool and tristate symbols that
        cannot be modified (see is_modifiable()), returns the empty list.

        Otherwise, returns a list containing the user values that can be
        assigned to the symbol (that won't be truncated). Usage example:

        if "m" in sym.get_assignable_values():
            sym.set_user_value("m")

        This is basically a more convenient interface to
        get_lower/upper_bound() when wanting to test if a particular tristate
        value can be assigned."""
        if self.type != BOOL and self.type != TRISTATE:
            return []
        rev_dep = self.config._eval_expr(self.rev_dep)
        # A bool selected to "m" gets promoted to "y"
        if self.type == BOOL and rev_dep == "m":
            rev_dep = "y"
        res = ["n", "m", "y"][tri_to_int[rev_dep] :
                              tri_to_int[self._get_visibility()] + 1]
        return res if len(res) > 1 else []

    def get_type(self):
        """Returns the type of the symbol: one of UNKNOWN, BOOL, TRISTATE,
        STRING, HEX, or INT. These are defined at the top level of the module,
        so you'd do something like

        if sym.get_type() == kconfiglib.STRING:
            ..."""
        return self.type

    def get_visibility(self):
        """Returns the visibility of the symbol: one of "n", "m" or "y". For
        bool and tristate symbols, this is an upper bound on the value users
        can set for the symbol. For other types of symbols, a visibility of "n"
        means the user value will be ignored. A visibility of "n" corresponds
        to not being visible in the 'make *config' interfaces.

<<<<<<< HEAD
    def get_prompt(self):
        """Returs the current prompt"""
        prompt_str = None
        for (prompt, cond_expr) in self.orig_prompts:
            if cond_expr is None:
                prompt_str = prompt
            else:
                if self.config._eval_expr(cond_expr) != "n":
                    prompt_str = prompt
        return prompt_str

    def get_selects(self):
        """Returs the list of current selects"""
        selects_list = []
        for (target, cond_expr) in self.orig_selects:
            if cond_expr is None:
                selects_list.append(target.name)
            else:
                if self.config._eval_expr(cond_expr) != "n":
                    selects_list.append(target.name)
        return selects_list

    def get_parent(self):
        """Returns the menu or choice statement that contains the symbol, or
        None if the symbol is at the top level. Note that if statements are
        treated as syntactic sugar and do not have an explicit class
        representation."""
        return self.parent
=======
        Example (assuming we're running with modules enabled -- i.e., MODULES
        set to 'y'):
>>>>>>> 417d62d1

        # Assume this has been assigned 'n'
        config N_SYM
            tristate "N_SYM"

        # Assume this has been assigned 'm'
        config M_SYM
            tristate "M_SYM"

        # Has visibility 'n'
        config A
            tristate "A"
            depends on N_SYM

        # Has visibility 'm'
        config B
            tristate "B"
            depends on M_SYM

        # Has visibility 'y'
        config C
            tristate "C"

        # Has no prompt, and hence visibility 'n'
        config D
            tristate

        Having visibility be tri-valued ensures that e.g. a symbol cannot be
        set to "y" by the user if it depends on a symbol with value "m", which
        wouldn't be safe.

        You should probably look at get_lower/upper_bound(),
        get_assignable_values() and is_modifiable() before using this."""
        return self._get_visibility()

    def get_parent(self):
        """Returns the menu or choice statement that contains the symbol, or
        None if the symbol is at the top level. Note that if statements are
        treated as syntactic and do not have an explicit class
        representation."""
        return self.parent

    def get_referenced_symbols(self, refs_from_enclosing = False):
        """Returns the set() of all symbols referenced by this symbol. For
        example, the symbol defined by

        config FOO
            bool
            prompt "foo" if A && B
            default C if D
            depends on E
            select F if G

        references the symbols A through G.

        refs_from_enclosing (default: False) -- If True, the symbols
                            referenced by enclosing menus and if's will be
                            included in the result."""
        return self.all_referenced_syms if refs_from_enclosing else self.referenced_syms

    def get_selected_symbols(self):
        """Returns the set() of all symbols X for which this symbol has a
        'select X' or 'select X if Y' (regardless of whether Y is satisfied or
        not). This is a subset of the symbols returned by
        get_referenced_symbols()."""
        return self.selected_syms

    def get_help(self):
        """Returns the help text of the symbol, or None if the symbol has no
        help text."""
        return self.help

    def get_config(self):
        """Returns the Config instance this symbol is from."""
        return self.config

    def get_def_locations(self):
        """Returns a list of (filename, linenr) tuples, where filename (string)
        and linenr (int) represent a location where the symbol is defined. For
        the vast majority of symbols this list will only contain one element.
        For the following Kconfig, FOO would get two entries: the lines marked
        with *.

        config FOO *
            bool "foo prompt 1"

        config FOO *
            bool "foo prompt 2"
        """
        return self.def_locations

    def get_ref_locations(self):
        """Returns a list of (filename, linenr) tuples, where filename (string)
        and linenr (int) represent a location where the symbol is referenced in
        the configuration. For example, the lines marked by * would be included
        for FOO below:

        config A
            bool
            default BAR || FOO *

        config B
            tristate
            depends on FOO *
            default m if FOO *

        if FOO *
            config A
                bool "A"
        endif

        config FOO (definition not included)
            bool
        """
        return self.ref_locations

    def is_modifiable(self):
        """Returns True if the value of the symbol could be modified by calling
        Symbol.set_user_value() and False otherwise.

        For bools and tristates, this corresponds to the symbol being visible
        in the 'make menuconfig' interface and not already being pinned to a
        specific value (e.g. because it is selected by another symbol).

        For strings and numbers, this corresponds to just being visible. (See
        Symbol.get_visibility().)"""
        if self.is_special_:
            return False
        if self.type == BOOL or self.type == TRISTATE:
            rev_dep = self.config._eval_expr(self.rev_dep)
            # A bool selected to "m" gets promoted to "y"
            if self.type == BOOL and rev_dep == "m":
                rev_dep = "y"
            return (tri_to_int[self._get_visibility()] -
                    tri_to_int[rev_dep]) > 0
        return self._get_visibility() != "n"

    def is_defined(self):
        """Returns False if the symbol is referred to in the Kconfig but never
        actually defined, otherwise True."""
        return self.is_defined_

    def is_special(self):
        """Returns True if the symbol is one of the special symbols n, m, y, or
        UNAME_RELEASE, or gets its value from the environment. Otherwise,
        returns False."""
        return self.is_special_

    def is_from_environment(self):
        """Returns True if the symbol gets its value from the environment.
        Otherwise, returns False."""
        return self.is_from_env

    def has_ranges(self):
        """Returns True if the symbol is of type INT or HEX and has ranges that
        limits what values it can take on, otherwise False."""
        return self.ranges != []

    def is_choice_symbol(self):
        """Returns True if the symbol is in a choice statement and is an actual
        choice symbol (see Choice.get_symbols()); otherwise, returns
        False."""
        return self.is_choice_symbol_

    def is_choice_selection(self):
        """Returns True if the symbol is contained in a choice statement and is
        the selected item, otherwise False. Equivalent to 'sym.is_choice_symbol()
        and sym.get_parent().get_selection() is sym'."""
        return self.is_choice_symbol_ and self.parent.get_selection() is self

    def __str__(self):
        """Returns a string containing various information about the symbol."""
        return self.config._get_sym_or_choice_str(self)

    #
    # Private methods
    #

    def __init__(self):
        """Symbol constructor -- not intended to be called directly by
        kconfiglib clients."""

        # Set default values
        _HasVisibility.__init__(self)

        self.config = None

        self.parent = None
        self.name = None
        self.type = UNKNOWN

        self.def_exprs = []
        self.ranges = []
        self.rev_dep = "n"

        # The prompt, default value and select conditions without any
        # dependencies from menus or if's propagated to them

        self.orig_prompts = []
        self.orig_def_exprs = []
        self.orig_selects = []

        # Dependencies inherited from containing menus and if's
        self.deps_from_containing = None

        self.help = None

        # The set of symbols referenced by this symbol (see
        # get_referenced_symbols())
        self.referenced_syms = set()

        # The set of symbols selected by this symbol (see
        # get_selected_symbols())
        self.selected_syms = set()

        # Like 'referenced_syms', but includes symbols from
        # dependencies inherited from enclosing menus and if's
        self.all_referenced_syms = set()

        # This is set to True for "actual" choice symbols. See
        # Choice._determine_actual_symbols(). The trailing underscore avoids a
        # collision with is_choice_symbol().
        self.is_choice_symbol_ = False

        # This records only dependencies specified with 'depends on'. Needed
        # when determining actual choice items (hrrrr...). See also
        # Choice._determine_actual_symbols().
        self.menu_dep = None

        # See Symbol.get_ref/def_locations().
        self.def_locations = []
        self.ref_locations = []

        self.user_val = None

        # Flags

        # Should the symbol get an entry in .config?
        self.write_to_conf = False

        # Caches the calculated value
        self.cached_value = None

        # Note: An instance variable 'self.dep' gets set on the Symbol in
        # Config._build_dep(), linking the symbol to the symbols that
        # immediately depend on it (in a caching/invalidation sense). The total
        # set of dependent symbols for the symbol (the transitive closure) is
        # calculated on an as-needed basis in _get_dependent().

        # Caches the total list of dependent symbols. Calculated in
        # _get_dependent().
        self.cached_deps = None

        # Does the symbol have an entry in the Kconfig file? The trailing
        # underscore avoids a collision with is_defined().
        self.is_defined_ = False

        # Does the symbol get its value in some special way, e.g. from the
        # environment or by being one of the special symbols n, m, and y? If
        # so, the value is stored in self.cached_value, which is never
        # invalidated. The trailing underscore avoids a collision with
        # is_special().
        self.is_special_ = False

        # Does the symbol get its value from the environment?
        self.is_from_env = False

    def _invalidate(self):
        if self.is_special_:
            return

        if self.is_choice_symbol_:
            self.parent._invalidate()

        _HasVisibility._invalidate(self)

        self.write_to_conf = False
        self.cached_value = None

    def _invalidate_dependent(self):
        for sym in self._get_dependent():
            sym._invalidate()

    def _set_user_value_no_invalidate(self, v, suppress_load_warnings):
        """Like set_user_value(), but does not invalidate any symbols.

        suppress_load_warnings --
          some warnings are annoying when loading a .config that can be helpful
          when manually invoking set_user_value(). This flag is set to True to
          suppress such warnings.

          Perhaps this could be made optional for load_config() instead."""

        if self.is_special_:
            if self.is_from_env:
                self.config._warn('attempt to assign the value "{0}" to the '
                                  'symbol {1}, which gets its value from the '
                                  'environment. Assignment ignored.'
                                  .format(v, self.name))
            else:
                self.config._warn('attempt to assign the value "{0}" to the '
                                  'special symbol {1}. Assignment ignored.'
                                  .format(v, self.name))

            return


        if not self.is_defined_:
            filename, linenr = self.ref_locations[0]

            self.config._undef_assign('attempt to assign the value "{0}" to {1}, '
                                      "which is referenced at {2}:{3} but never "
                                      "defined. Assignment ignored."
                                      .format(v, self.name, filename, linenr))
            return

        # Check if the value is valid for our type

        if not (( self.type == BOOL     and (v == "n" or v == "y")    ) or
                ( self.type == TRISTATE and (v == "n" or v == "m" or
                                             v == "y")                ) or
                ( self.type == STRING                                 ) or
                ( self.type == INT      and _is_base_n(v, 10)         ) or
                ( self.type == HEX      and _is_base_n(v, 16)         )):

            self.config._warn('the value "{0}" is invalid for {1}, which has type {2}. '
                              "Assignment ignored."
                              .format(v, self.name, typename[self.type]))
            return

        if self.prompts == [] and not suppress_load_warnings:
            self.config._warn('assigning "{0}" to the symbol {1} which '
                              'lacks prompts and thus has visibility "n". '
                              'The assignment will have no effect.'
                              .format(v, self.name))

        self.user_val = v

        if self.is_choice_symbol_ and (self.type == BOOL or
                                       self.type == TRISTATE):
            choice = self.parent
            if v == "y":
                choice.user_val = self
                choice.user_mode = "y"
            elif v == "m":
                choice.user_val = None
                choice.user_mode = "m"

    def _unset_user_value_no_recursive_invalidate(self):
        self._invalidate()
        self.user_val = None

        if self.is_choice_symbol_:
            self.parent._unset_user_value()

    def _make_conf(self):
        if self.already_written:
            return []

        self.already_written = True

        # Note: write_to_conf is determined in get_value()
        val = self.get_value()
        if not self.write_to_conf:
            return []

        if self.type == BOOL or self.type == TRISTATE:
            if val == "m" or val == "y":
                return ["CONFIG_{0}={1}".format(self.name, val)]
            return ["# CONFIG_{0} is not set".format(self.name)]

        elif self.type == STRING:
            # Escape \ and "
            return ['CONFIG_{0}="{1}"'
                    .format(self.name,
                            val.replace("\\", "\\\\").replace('"', '\\"'))]

        elif self.type == INT or self.type == HEX:
            return ["CONFIG_{0}={1}".format(self.name, val)]

        else:
            _internal_error('Internal error while creating .config: unknown type "{0}".'
                            .format(self.type))

    def _get_dependent(self):
        """Returns the set of symbols that should be invalidated if the value
        of the symbol changes, because they might be affected by the change.
        Note that this is an internal API -- it's probably of limited
        usefulness to clients."""
        if self.cached_deps is not None:
            return self.cached_deps

        res = set()

        self._add_dependent_ignore_siblings(res)
        if self.is_choice_symbol_:
            for s in self.parent.get_symbols():
                if s is not self:
                    res.add(s)
                    s._add_dependent_ignore_siblings(res)

        self.cached_deps = res
        return res

    def _add_dependent_ignore_siblings(self, to):
        """Calculating dependencies gets a bit tricky for choice items as they
        all depend on each other, potentially leading to infinite recursion.
        This helper function calculates dependencies ignoring the other symbols
        in the choice. It also works fine for symbols that are not choice
        items."""
        for s in self.dep:
            to.add(s)
            to |= s._get_dependent()

    def _has_auto_menu_dep_on(self, on):
        """See Choice._determine_actual_symbols()."""
        if not isinstance(self.parent, Choice):
            _internal_error("Attempt to determine auto menu dependency for symbol ouside of choice.")

        if self.prompts == []:
            # If we have no prompt, use the menu dependencies instead (what was
            # specified with 'depends on')
            return self.menu_dep is not None and \
                   self.config._expr_depends_on(self.menu_dep, on)

        for (_, cond_expr) in self.prompts:
            if self.config._expr_depends_on(cond_expr, on):
                return True

        return False

class Menu(Item):

    """Represents a menu statement."""

    #
    # Public interface
    #

    def get_config(self):
        """Return the Config instance this menu is from."""
        return self.config

    def get_visibility(self):
        """Returns the visibility of the menu. This also affects the visibility
        of subitems. See also Symbol.get_visibility()."""
        return self.config._eval_expr(self.dep_expr)

    def get_visible_if_visibility(self):
        """Returns the visibility the menu gets from its 'visible if'
        condition. "y" if the menu has no 'visible if' condition."""
        return self.config._eval_expr(self.visible_if_expr)

    def get_visibility(self):
	return tri_min(self.config._eval_expr(self.dep_expr), self.config._eval_expr(self.visible_if_expr))

    def get_items(self, recursive = False):
        """Returns a list containing the items (symbols, menus, choice
        statements and comments) in in the menu, in the same order that the
        items appear within the menu.

        recursive (default: False) -- True if items contained in items within
                                      the menu should be included
                                      recursively (preorder)."""

        if not recursive:
            return self.block.get_items()

        res = []
        for item in self.block.get_items():
            res.append(item)
            if isinstance(item, Menu):
                res.extend(item.get_items(True))
            elif isinstance(item, Choice):
                res.extend(item.get_items())
        return res

    def get_symbols(self, recursive = False):
        """Returns a list containing the symbols in the menu, in the same order
        that they appear within the menu.

        recursive (default: False) -- True if symbols contained in items within
                                      the menu should be included
                                      recursively."""

        return [item for item in self.get_items(recursive) if isinstance(item, Symbol)]

    def get_title(self):
        """Returns the title text of the menu."""
        return self.title

    def get_parent(self):
        """Returns the menu or choice statement that contains the menu, or
        None if the menu is at the top level. Note that if statements are
        treated as syntactic sugar and do not have an explicit class
        representation."""
        return self.parent

    def get_referenced_symbols(self, refs_from_enclosing = False):
        """See Symbol.get_referenced_symbols()."""
        return self.all_referenced_syms if refs_from_enclosing else self.referenced_syms

    def get_location(self):
        """Returns the location of the menu as a (filename, linenr) tuple,
        where filename is a string and linenr an int."""
        return (self.filename, self.linenr)

    def __str__(self):
        """Returns a string containing various information about the menu."""
        depends_on_str = self.config._expr_val_str(self.orig_deps,
                                                   "(no dependencies)")
        visible_if_str = self.config._expr_val_str(self.visible_if_expr,
                                                   "(no dependencies)")

        additional_deps_str = " " + self.config._expr_val_str(self.deps_from_containing,
                                                              "(no additional dependencies)")

        return _sep_lines("Menu",
                          "Title                     : " + self.title,
                          "'depends on' dependencies : " + depends_on_str,
                          "'visible if' dependencies : " + visible_if_str,
                          "Additional dependencies from enclosing menus and if's:",
                          additional_deps_str,
                          "Location: {0}:{1}".format(self.filename, self.linenr))

    #
    # Private methods
    #

    def __init__(self):
        """Menu constructor -- not intended to be called directly by
        kconfiglib clients."""

        self.config = None

        self.parent = None
        self.title = None
        self.block = None
        self.dep_expr = None

        # Dependency expression without dependencies from enclosing menus and
        # if's propagated
        self.orig_deps = None

        # Dependencies inherited from containing menus and if's
        self.deps_from_containing = None

        # The 'visible if' expression
        self.visible_if_expr = None

        # The set of symbols referenced by this menu (see
        # get_referenced_symbols())
        self.referenced_syms = set()

        # Like 'referenced_syms', but includes symbols from
        # dependencies inherited from enclosing menus and if's
        self.all_referenced_syms = None

        self.filename = None
        self.linenr = None

    def _make_conf(self):
        item_conf = self.block._make_conf()

        if self.config._eval_expr(self.dep_expr) != "n" and \
           self.config._eval_expr(self.visible_if_expr) != "n":
            return ["\n#\n# {0}\n#".format(self.title)] + item_conf
        return item_conf

class Choice(Item, _HasVisibility):

    """Represents a choice statement. A choice can be in one of three modes:

    "n" - The choice is not visible and no symbols can be selected.

    "m" - Any number of symbols can be set to "m". The rest will be "n". This
          is safe since potentially conflicting options don't actually get
          compiled into the kernel simultaneously with "m".

    "y" - One symbol will be "y" while the rest are "n".

    Only tristate choices can be in "m" mode, and the visibility of the choice
    is an upper bound on the mode, so that e.g. a choice that depends on a
    symbol with value "m" will be in "m" mode.

    The mode changes automatically when a value is assigned to a symbol within
    the choice.

    See Symbol.get_visibility() too."""

    #
    # Public interface
    #

    def get_selection(self):
        """Returns the symbol selected (either by the user or through
        defaults), or None if either no symbol is selected or the mode is not
        "y"."""
        if self.cached_selection is not None:
            if self.cached_selection == NO_SELECTION:
                return None
            return self.cached_selection

        if self.get_mode() != "y":
            return self._cache_ret(None)

        # User choice available?
        if self.user_val is not None and \
           self.user_val._get_visibility() == "y":
            return self._cache_ret(self.user_val)

        if self.optional:
            return self._cache_ret(None)

        return self._cache_ret(self.get_selection_from_defaults())

    def get_selection_from_defaults(self):
        """Like Choice.get_selection(), but acts as if no symbol has been
        selected by the user and no 'optional' flag is in effect."""

        if self.actual_symbols == []:
            return None

        for (symbol, cond_expr) in self.def_exprs:
            if self.config._eval_expr(cond_expr) != "n":
                chosen_symbol = symbol
                break
        else:
            chosen_symbol = self.actual_symbols[0]

        # Is the chosen symbol visible?
        if chosen_symbol._get_visibility() != "n":
            return chosen_symbol
        # Otherwise, pick the first visible symbol
        for sym in self.actual_symbols:
            if sym._get_visibility() != "n":
                return sym
        return None

    def get_user_selection(self):
        """If the choice is in "y" mode and has a user-selected symbol, returns
        that symbol. Otherwise, returns None."""
        return self.user_val

    def get_config(self):
        """Returns the Config instance this choice is from."""
        return self.config

    def get_name(self):
        """For named choices, returns the name. Returns None for unnamed
        choices. No named choices appear anywhere in the kernel Kconfig files
        as of Linux 3.7.0-rc8."""
        return self.name

    def get_help(self):
        """Returns the help text of the choice, or None if the choice has no
        help text."""
        return self.help

    def get_type(self):
        """Returns the type of the choice. See Symbol.get_type()."""
        return self.type

    def get_items(self):
        """Gets all items contained in the choice in the same order as within
        the configuration ("items" instead of "symbols" since choices and
        comments might appear within choices. This only happens in one place as
        of Linux 3.7.0-rc8, in drivers/usb/gadget/Kconfig)."""
        return self.block.get_items()

    def get_symbols(self):
        """Returns a list containing the choice's symbols.

        A quirk (perhaps a bug) of Kconfig is that you can put items within a
        choice that will not be considered members of the choice insofar as
        selection is concerned. This happens for example if one symbol within a
        choice 'depends on' the symbol preceding it, or if you put non-symbol
        items within choices.

        As of Linux 3.7.0-rc8, this seems to be used intentionally in one
        place: drivers/usb/gadget/Kconfig.

        This function returns the "proper" symbols of the choice in the order
        they appear in the choice, excluding such items. If you want all items
        in the choice, use get_items()."""
        return self.actual_symbols

    def get_parent(self):
        """Returns the menu or choice statement that contains the choice, or
        None if the choice is at the top level. Note that if statements are
        treated as syntactic sugar and do not have an explicit class
        representation."""
        return self.parent

    def get_referenced_symbols(self, refs_from_enclosing = False):
        """See Symbol.get_referenced_symbols()."""
        return self.all_referenced_syms if refs_from_enclosing else self.referenced_syms

    def get_def_locations(self):
        """Returns a list of (filename, linenr) tuples, where filename (string)
        and linenr (int) represent a location where the choice is defined. For
        the vast majority of choices (all of them as of Linux 3.7.0-rc8) this
        list will only contain one element, but its possible for named choices
        to be defined in multiple locations."""
        return self.def_locations

    def get_visibility(self):
        """Returns the visibility of the choice statement: one of "n", "m" or
        "y". This acts as an upper limit on the mode of the choice (though bool
        choices can only have the mode "y"). See the class documentation for an
        explanation of modes."""
        return self._get_visibility()

<<<<<<< HEAD
    def get_prompt(self):
        prompt_str = None
        for (prompt, cond_expr) in self.orig_prompts:
            if cond_expr is None:
                prompt_str = prompt
            else:
                if self.config._eval_expr(cond_expr) != "n":
                    prompt_str = prompt
        return prompt_str

    def calc_mode(self):
=======
    def get_mode(self):
>>>>>>> 417d62d1
        """Returns the mode of the choice. See the class documentation for
        an explanation of modes."""
        minimum_mode = "n" if self.optional else "m"
        mode = self.user_mode if self.user_mode is not None else minimum_mode
        mode = self.config._eval_min(mode, self._get_visibility())

        # Promote "m" to "y" for boolean choices
        if mode == "m" and self.type == BOOL:
            return "y"

        return mode

    def is_optional(self):
        """Returns True if the symbol has the optional flag set (and so will default
        to "n" mode). Otherwise, returns False."""
        return self.optional

    def __str__(self):
        """Returns a string containing various information about the choice
        statement."""
        return self.config._get_sym_or_choice_str(self)

    #
    # Private methods
    #

    def __init__(self):
        """Choice constructor -- not intended to be called directly by
        kconfiglib clients."""

        _HasVisibility.__init__(self)

        self.config = None

        self.parent = None
        self.name = None # Yes, choices can be named
        self.type = UNKNOWN
        self.def_exprs = []
        self.help = None
        self.optional = False
        self.block = None

        # The prompts and default values without any dependencies from
        # enclosing menus or if's propagated

        self.orig_prompts = []
        self.orig_def_exprs = []

        # Dependencies inherited from containing menus and if's
        self.deps_from_containing = None

        # We need to filter out symbols that appear within the choice block but
        # are not considered choice items (see
        # Choice._determine_actual_symbols()) This list holds the "actual" choice
        # items.
        self.actual_symbols = []

        # The set of symbols referenced by this choice (see
        # get_referenced_symbols())
        self.referenced_syms = set()

        # Like 'referenced_syms', but includes symbols from
        # dependencies inherited from enclosing menus and if's
        self.all_referenced_syms = set()

        # See Choice.get_def_locations()
        self.def_locations = []

        self.user_val = None
        self.user_mode = None

        self.cached_selection = None

    def _determine_actual_symbols(self):
        """If a symbol's visibility depends on the preceding symbol within a
        choice, it is no longer viewed as a choice item (quite possibly a bug,
        but some things consciously use it.. ugh. It stems from automatic
        submenu creation). In addition, it's possible to have choices and
        comments within choices, and those shouldn't be considered as choice
        items either. Only drivers/usb/gadget/Kconfig seems to depend on any of
        this. This method computes the "actual" items in the choice and sets
        the is_choice_symbol_ flag on them (retrieved via is_choice_symbol()).

        Don't let this scare you: an earlier version simply checked for a
        sequence of symbols where all symbols after the first appeared in the
        'depends on' expression of the first, and that worked fine.  The added
        complexity is to be future-proof in the event that
        drivers/usb/gadget/Kconfig turns even more sinister. It might very well
        be overkilling things (especially if that file is refactored ;)."""

        items = self.block.get_items()

        # Items might depend on each other in a tree structure, so we need a
        # stack to keep track of the current tentative parent
        stack = []

        for item in items:
            if not isinstance(item, Symbol):
                stack = []
                continue

            while stack != []:
                if item._has_auto_menu_dep_on(stack[-1]):
                    # The item should not be viewed as a choice item, so don't
                    # set item.is_choice_symbol_.
                    stack.append(item)
                    break
                else:
                    stack.pop()
            else:
                item.is_choice_symbol_ = True
                self.actual_symbols.append(item)
                stack.append(item)

    def _cache_ret(self, selection):
        # As None is used to indicate the lack of a cached value we can't use
        # that to cache the fact that the choice has no selection. Instead, we
        # use the symbolic constant NO_SELECTION.
        if selection is None:
            self.cached_selection = NO_SELECTION
        else:
            self.cached_selection = selection

        return selection

    def _invalidate(self):
        _HasVisibility._invalidate(self)
        self.cached_selection = None

    def _unset_user_value(self):
        self._invalidate()
        self.user_val = None
        self.user_mode = None

    def _make_conf(self):
        return self.block._make_conf()

class Comment(Item):

    """Represents a comment statement."""

    #
    # Public interface
    #

    def get_config(self):
        """Returns the Config instance this comment is from."""
        return self.config

    def get_visibility(self):
        """Returns the visibility of the comment. See also
        Symbol.get_visibility()."""
        return self.config._eval_expr(self.dep_expr)

    def get_text(self):
        """Returns the text of the comment."""
        return self.text

    def get_visibility(self):
	return self.config._eval_expr(self.orig_deps)

    def get_parent(self):
        """Returns the menu or choice statement that contains the comment, or
        None if the comment is at the top level. Note that if statements are
        treated as syntactic sugar and do not have an explicit class
        representation."""
        return self.parent

    def get_referenced_symbols(self, refs_from_enclosing = False):
        """See Symbol.get_referenced_symbols()."""
        return self.all_referenced_syms if refs_from_enclosing else self.referenced_syms

    def get_location(self):
        """Returns the location of the comment as a (filename, linenr) tuple,
        where filename is a string and linenr an int."""
        return (self.filename, self.linenr)

    def __str__(self):
        """Returns a string containing various information about the comment."""
        dep_str = self.config._expr_val_str(self.orig_deps, "(no dependencies)")

        additional_deps_str = " " + self.config._expr_val_str(self.deps_from_containing,
                                                              "(no additional dependencies)")

        return _sep_lines("Comment",
                          "Text: "         + str(self.text),
                          "Dependencies: " + dep_str,
                          "Additional dependencies from enclosing menus and if's:",
                          additional_deps_str,
                          "Location: {0}:{1}".format(self.filename, self.linenr))

    #
    # Private methods
    #

    def __init__(self):
        """Comment constructor -- not intended to be called directly by
        kconfiglib clients."""

        self.config = None

        self.parent = None
        self.text = None
        self.dep_expr = None

        # Dependency expression without dependencies from enclosing menus and
        # if's propagated
        self.orig_deps = None

        # Dependencies inherited from containing menus and if's
        self.deps_from_containing = None

        # The set of symbols referenced by this comment (see
        # get_referenced_symbols())
        self.referenced_syms = set()

        # Like 'referenced_syms', but includes symbols from
        # dependencies inherited from enclosing menus and if's
        self.all_referenced_syms = None

        self.filename = None
        self.linenr = None

    def _make_conf(self):
        if self.config._eval_expr(self.dep_expr) != "n":
            return ["\n#\n# {0}\n#".format(self.text)]
        return []

class _Feed:

    """Class for working with sequences in a stream-like fashion; handy for tokens."""

    def __init__(self, items):
        self.items = items
        self.length = len(self.items)
        self.i = 0

    def get_next(self):
        if self.i >= self.length:
            return None

        item = self.items[self.i]
        self.i += 1
        return item

    def peek_next(self):
        return None if self.i >= self.length else self.items[self.i]

    def go_to_start(self):
        self.i = 0

    def __getitem__(self, index):
        return self.items[index]

    def __len__(self):
        return len(self.items)

    def is_empty(self):
        return self.items == []

    def check(self, token):
        """Check if the next token is 'token'. If so, remove it from the token
        feed and return True. Otherwise, leave it in and return False."""
        if self.i >= self.length:
            return None

        if self.items[self.i] == token:
            self.i += 1
            return True

        return False

    def remove_while(self, pred):
        while self.i < self.length and pred(self.items[self.i]):
            self.i += 1

    def go_back(self):
        if self.i <= 0:
            _internal_error("Attempt to move back in Feed while already at the beginning.")
        self.i -= 1

class _FileFeed(_Feed):

    """Feed subclass that keeps track of the current filename and line
    number."""

    def __init__(self, lines, filename):
        self.filename = _clean_up_path(filename)
        _Feed.__init__(self, lines)

    def get_filename(self):
        return self.filename

    def get_linenr(self):
        return self.i

#
# Misc. public global utility functions
#

def tri_less(v1, v2):
    """Returns True if the tristate v1 is less than the tristate v2, where "n",
    "m" and "y" are ordered from lowest to highest. Otherwise, returns
    False."""
    return tri_to_int[v1] < tri_to_int[v2]

def tri_less_eq(v1, v2):
    """Returns True if the tristate v1 is less than or equal to the tristate
    v2, where "n", "m" and "y" are ordered from lowest to highest. Otherwise,
    returns False."""
    return tri_to_int[v1] <= tri_to_int[v2]

def tri_greater(v1, v2):
    """Returns True if the tristate v1 is greater than the tristate v2, where
    "n", "m" and "y" are ordered from lowest to highest. Otherwise, returns
    False."""
    return tri_to_int[v1] > tri_to_int[v2]

def tri_greater_eq(v1, v2):
    """Returns True if the tristate v1 is greater than or equal to the tristate
    v2, where "n", "m" and "y" are ordered from lowest to highest. Otherwise,
    returns False."""
    return tri_to_int[v1] >= tri_to_int[v2]

def tri_max(v1, v2):
    return v1 if tri_greater(v1, v2) else v2

def tri_min(v1, v2):
    return v1 if tri_less(v1, v2) else v2

#
# Helper functions, mostly related to text processing
#

def _strip_quotes(s, line, filename, linenr):
    """Removes any quotes surrounding 's' if it has them; otherwise returns 's'
    unmodified."""
    s = s.strip()
    if not s:
        return ""
    if s[0] == '"' or s[0] == "'":
        if len(s) < 2 or s[-1] != s[0]:
            _parse_error(line,
                         "malformed string literal",
                         filename,
                         linenr)
        return s[1:-1]
    return s

def _indentation(line):
    """Returns the indentation of the line, treating tab stops as being spaced
    8 characters apart."""
    if line.isspace():
        _internal_error("Attempt to take indentation of blank line.")
    indent = 0
    for c in line:
        if c == " ":
            indent += 1
        elif c == "\t":
            # Go to the next tab stop
            indent = (indent + 8) & ~7
        else:
            return indent

def _deindent(line, indent):
    """Deindent 'line' by 'indent' spaces."""
    line = line.expandtabs()
    if len(line) <= indent:
        return line
    return line[indent:]

def _is_base_n(s, n):
    try:
        int(s, n)
        return True
    except ValueError:
        return False

def _sep_lines(*args):
    """Returns a string comprised of all arguments, with newlines inserted
    between them."""
    return "\n".join(args)

def _comment(s):
    """Returns a new string with "#" inserted before each line in 's'."""
    if not s:
        return "#"
    res = "".join(["#" + line for line in s.splitlines(True)])
    if s.endswith("\n"):
        return res + "#"
    return res

def _get_lines(filename):
    """Returns a list of lines from 'filename', joining any line ending in \\
    with the following line."""
    with open(filename, "r") as f:
        lines = []
        accum = ""
        while 1:
            line = f.readline()

            if line == "":
                return lines

            if line.endswith("\\\n"):
                accum += line[:-2]
            else:
                accum += line
                lines.append(accum)
                accum = ""

def _strip_trailing_slash(path):
    """Removes any trailing slash from 'path'."""
    return path[:-1] if path.endswith("/") else path

def _clean_up_path(path):
    """Strips any initial "./" and trailing slash from 'path'."""
    if path.startswith("./"):
        path = path[2:]
    return _strip_trailing_slash(path)

#
# Error handling
#

class Kconfig_Syntax_Error(Exception):
    """Exception raised for syntax errors."""
    pass

class Internal_Error(Exception):
    """Exception raised for internal errors."""
    pass

def _tokenization_error(s, index, filename, linenr):
    if filename is not None:
        assert linenr is not None
        sys.stderr.write("{0}:{1}:\n".format(filename, linenr))

    if s.endswith("\n"):
        s = s[:-1]

    # Calculate the visual offset corresponding to index 'index' in 's'
    # assuming tabstops are spaced 8 characters apart
    vis_index = 0
    for c in s[:index]:
        if c == "\t":
            vis_index = (vis_index + 8) & ~7
        else:
            vis_index += 1

    # Don't output actual tabs to be independent of how the terminal renders
    # them
    s = s.expandtabs()

    raise Kconfig_Syntax_Error, (
        _sep_lines("Error during tokenization at location indicated by caret.\n",
                   s,
                   " " * vis_index + "^\n"))

def _parse_error(s, msg, filename, linenr):
    error_str = ""

    if filename is not None:
        assert linenr is not None
        error_str += "{0}:{1}: ".format(filename, linenr)

    if s.endswith("\n"):
        s = s[:-1]

    error_str += 'Error while parsing "{0}"'.format(s) + \
      ("." if msg is None else ": " + msg)

    raise Kconfig_Syntax_Error, error_str

def _internal_error(msg):
    msg += "\nSorry! You may want to send an email to kconfiglib@gmail.com " \
           "to tell me about this. Include the message above and the stack " \
           "trace and describe what you were doing."

    raise Internal_Error, msg

if use_psyco:
    import psyco

    Config._tokenize  = psyco.proxy(Config._tokenize)
    Config._eval_expr = psyco.proxy(Config._eval_expr)

    _indentation = psyco.proxy(_indentation)
    _get_lines   = psyco.proxy(_get_lines)<|MERGE_RESOLUTION|>--- conflicted
+++ resolved
@@ -390,14 +390,6 @@
         return self.arch
 
     def get_srcarch(self):
-<<<<<<< HEAD
-        """Mostly Linux specific. Returns the value the environment variable
-        SRCARCH had at the time the Config instance was created, or None if
-        SRCARCH was not defined. SRCARCH depends on ARCH, like
-        ARCH=i386 or x86_64 -> SRCARCH=x86"""
-        return self.srcarch
-
-=======
         """Returns the value the environment variable SRCARCH had at the time
         the Config instance was created, or None if SRCARCH was not set. For
         the kernel, this corresponds to the arch/ subdirectory containing
@@ -416,7 +408,6 @@
         None if no configuration has been loaded."""
         return self.config_filename
 
->>>>>>> 417d62d1
     def get_mainmenu_text(self):
         """Returns the text of the 'mainmenu' statement (with $-references to
         symbols replaced by symbol values), or None if the configuration has no
@@ -2589,7 +2580,43 @@
         means the user value will be ignored. A visibility of "n" corresponds
         to not being visible in the 'make *config' interfaces.
 
-<<<<<<< HEAD
+        Example (assuming we're running with modules enabled -- i.e., MODULES
+        set to 'y'):
+
+        # Assume this has been assigned 'n'
+        config N_SYM
+            tristate "N_SYM"
+
+        # Assume this has been assigned 'm'
+        config M_SYM
+            tristate "M_SYM"
+
+        # Has visibility 'n'
+        config A
+            tristate "A"
+            depends on N_SYM
+
+        # Has visibility 'm'
+        config B
+            tristate "B"
+            depends on M_SYM
+
+        # Has visibility 'y'
+        config C
+            tristate "C"
+
+        # Has no prompt, and hence visibility 'n'
+        config D
+            tristate
+
+        Having visibility be tri-valued ensures that e.g. a symbol cannot be
+        set to "y" by the user if it depends on a symbol with value "m", which
+        wouldn't be safe.
+
+        You should probably look at get_lower/upper_bound(),
+        get_assignable_values() and is_modifiable() before using this."""
+        return self._get_visibility()
+
     def get_prompt(self):
         """Returs the current prompt"""
         prompt_str = None
@@ -2616,51 +2643,6 @@
         """Returns the menu or choice statement that contains the symbol, or
         None if the symbol is at the top level. Note that if statements are
         treated as syntactic sugar and do not have an explicit class
-        representation."""
-        return self.parent
-=======
-        Example (assuming we're running with modules enabled -- i.e., MODULES
-        set to 'y'):
->>>>>>> 417d62d1
-
-        # Assume this has been assigned 'n'
-        config N_SYM
-            tristate "N_SYM"
-
-        # Assume this has been assigned 'm'
-        config M_SYM
-            tristate "M_SYM"
-
-        # Has visibility 'n'
-        config A
-            tristate "A"
-            depends on N_SYM
-
-        # Has visibility 'm'
-        config B
-            tristate "B"
-            depends on M_SYM
-
-        # Has visibility 'y'
-        config C
-            tristate "C"
-
-        # Has no prompt, and hence visibility 'n'
-        config D
-            tristate
-
-        Having visibility be tri-valued ensures that e.g. a symbol cannot be
-        set to "y" by the user if it depends on a symbol with value "m", which
-        wouldn't be safe.
-
-        You should probably look at get_lower/upper_bound(),
-        get_assignable_values() and is_modifiable() before using this."""
-        return self._get_visibility()
-
-    def get_parent(self):
-        """Returns the menu or choice statement that contains the symbol, or
-        None if the symbol is at the top level. Note that if statements are
-        treated as syntactic and do not have an explicit class
         representation."""
         return self.parent
 
@@ -3335,7 +3317,6 @@
         explanation of modes."""
         return self._get_visibility()
 
-<<<<<<< HEAD
     def get_prompt(self):
         prompt_str = None
         for (prompt, cond_expr) in self.orig_prompts:
@@ -3346,10 +3327,7 @@
                     prompt_str = prompt
         return prompt_str
 
-    def calc_mode(self):
-=======
     def get_mode(self):
->>>>>>> 417d62d1
         """Returns the mode of the choice. See the class documentation for
         an explanation of modes."""
         minimum_mode = "n" if self.optional else "m"
